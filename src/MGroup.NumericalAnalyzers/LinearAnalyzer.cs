--- conflicted
+++ resolved
@@ -107,10 +107,6 @@
 			}
 		}
 
-<<<<<<< HEAD
-		public IGlobalVector CurrentAnalysisLinearSystemRhs => throw new NotImplementedException();
-=======
->>>>>>> fd1bb827
 
 		GenericAnalyzerState CreateState() => new GenericAnalyzerState(this, new[]
 		{
