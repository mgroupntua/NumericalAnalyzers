using System;
using System.Diagnostics;
using MGroup.MSolve.AnalysisWorkflow;
using MGroup.MSolve.AnalysisWorkflow.Providers;
using MGroup.MSolve.AnalysisWorkflow.Logging;
using MGroup.MSolve.AnalysisWorkflow.Transient;
using MGroup.MSolve.Constitutive;
using MGroup.MSolve.DataStructures;
using MGroup.MSolve.Solution.AlgebraicModel;
using MGroup.MSolve.Solution.LinearSystem;
using MGroup.NumericalAnalyzers.Logging;
<<<<<<< HEAD
using MGroup.LinearAlgebra;
using MGroup.Solvers.AlgebraicModel;
using MGroup.LinearAlgebra.Matrices;
using MGroup.LinearAlgebra.Vectors;
using System.Collections.Generic;
using MGroup.LinearAlgebra.Iterative;
=======
using System.Linq;
using MGroup.LinearAlgebra.Iterative;
using System.Collections.Generic;
>>>>>>> db94df58

namespace MGroup.NumericalAnalyzers.Dynamic
{
	public class NewmarkDynamicAnalyzer : INonLinearParentAnalyzer, IStepwiseAnalyzer
	{
		private const string TIME = TransientLiterals.TIME;
		private const string CURRENTTIMESTEP = "Current timestep";
		private const string CURRENTSOLUTION = "Current solution";
		private const string PREVIOUSSOLUTION = "Previous solution";
		private const string FIRSTORDERSOLUTION = "First order derivative of solution";
		private const string SECONDORDERSOLUTION = "Second order derivative of solution";

		/// <summary>
		/// This class makes the appropriate arrangements for the solution of linear dynamic equations
		/// according to implicit Newmark method
		/// Authors: George Stavroulakis, George Soimiris
		/// </summary>
		private readonly double beta;
		private readonly bool calculateInitialDerivativeVectors = true;
		private TransientAnalysisPhase analysisPhase = TransientAnalysisPhase.InitialConditionEvaluation;

		/// <summary>
		/// This class makes the appropriate arrangements for the solution of linear dynamic equations
		/// according to implicit Newmark method
		/// Authors: George Stavroulakis, George Soimiris
		/// </summary>
		private readonly double gamma;

		/// <summary>
		/// This class makes the appropriate arrangements for the solution of linear dynamic equations
		/// according to implicit Newmark method
		/// Authors: George Stavroulakis, George Soimiris
		/// </summary>
		private readonly double timeStep;

		/// <summary>
		/// This class makes the appropriate arrangements for the solution of linear dynamic equations
		/// according to implicit Newmark method
		/// Authors: George Stavroulakis, George Soimiris
		/// </summary>
		private int currentStep;
		private DateTime start, end;
		private readonly double totalTime;
		private readonly double a0;
		private readonly double a1;
		private readonly double a2;
		private readonly double a3;
		private readonly double a4;
		private readonly double a5;
		private readonly double a6;
		private readonly double a7;
		private readonly IAlgebraicModel algebraicModel;
		private readonly ITransientAnalysisProvider provider;
		private IGlobalVector[] solutions;
		private IGlobalVector rhs;
		private IGlobalVector zeroOrderDerivativeSolutionOfPreviousStep;
		private IGlobalVector firstOrderDerivativeOfSolutionForRhs;
		private IGlobalVector firstOrderDerivativeComponentOfRhs;
		private IGlobalVector secondOrderDerivativeOfSolutionForRhs;
		private IGlobalVector secondOrderDerivativeComponentOfRhs;
		private GenericAnalyzerState currentState;
		private IList<IterativeStatistics> analysisStatistics;

		private double[] systemKineticEnergies;
		/// <summary>
		/// Creates an instance that uses a specific problem type and an appropriate child analyzer for the construction of the system of equations arising from the actual physical problem
		/// </summary>
		/// <param name="model">Instance of the model to be solved</param>
		/// <param name="provider">Instance of the problem type to be solver</param>
		/// <param name="childAnalyzer">Instance of the child analyzer that will handle the solution of the system of equations</param>
		/// <param name="timeStep">Instance of the time step of the method that will be initialized</param>
		/// <param name="totalTime">Instance of the total time of the method that will be initialized</param>
		/// <param name="alpha">Instance of parameter "alpha" of the method that will be initialized</param>
		/// <param name="delta">Instance of parameter "delta" of the method that will be initialized</param>
		/// <param name="currentStep">Starts the analysis from step equal to this parameter</param>
		/// <param name="calculateInitialDerivativeVectors">Set to false to skip initial condition calculation based on initial values (default is true)</param>
		private NewmarkDynamicAnalyzer(IAlgebraicModel algebraicModel, ITransientAnalysisProvider provider,
			IChildAnalyzer childAnalyzer, double timeStep, double totalTime, double alpha, double delta, int currentStep, bool calculateInitialDerivativeVectors)
		{
			this.calculateInitialDerivativeVectors = calculateInitialDerivativeVectors;
			this.algebraicModel = algebraicModel;
			this.provider = provider;
			this.ChildAnalyzer = childAnalyzer;
			this.beta = alpha;
			this.gamma = delta;
			this.timeStep = timeStep;
			this.totalTime = totalTime;
			this.currentStep = currentStep;
			this.ChildAnalyzer.ParentAnalyzer = this;

			/// <summary>
			/// Initialize coefficients. It would make sense for them to be initialized in a different function, if they could
			/// change during the analysis
			/// </summary>
			a0 = 1 / (alpha * timeStep * timeStep);
			a1 = delta / (alpha * timeStep);
			a2 = 1 / (alpha * timeStep);
			a3 = (1 / (2 * alpha)) - 1;
			a4 = (delta / alpha) - 1;
			a5 = timeStep * 0.5 * ((delta / alpha) - 2);
			a6 = timeStep * (1 - delta);
			a7 = delta * timeStep;

			if (provider.ProblemOrder > DifferentiationOrder.Second)
			{
				throw new ArgumentException($"Wrong problem order. Must be zero, first or second order and it is {provider.ProblemOrder}");
			}

			this.calculateInitialDerivativeVectors = calculateInitialDerivativeVectors;
			this.analysisStatistics = Enumerable.Range(0, Steps).Select(x => new IterativeStatistics() { AlgorithmName = "Newmark dynamic analyzer" }).ToArray();
		}

		public IAnalysisWorkflowLog[] Logs => null;

		public IGlobalVector CurrentAnalysisResult { get => solutions[0]; }

		public ImplicitIntegrationAnalyzerLog ResultStorage { get; set; }

		public IChildAnalyzer ChildAnalyzer { get; }

		public int CurrentStep { get => currentStep; }

		public int Steps { get => (int)(totalTime / timeStep); }

		public IList<IterativeStatistics> AnalysisStatistics => analysisStatistics;

		GenericAnalyzerState IAnalyzer.CurrentState
		{
			get => currentState;
			set
			{
				currentState = value;
				currentStep = (int)currentState.StateValues[CURRENTTIMESTEP];
				currentState.StateVectors[CURRENTSOLUTION].CheckForCompatibility = false;
				currentState.StateVectors[PREVIOUSSOLUTION].CheckForCompatibility = false;
				currentState.StateVectors[FIRSTORDERSOLUTION].CheckForCompatibility = false;
				currentState.StateVectors[SECONDORDERSOLUTION].CheckForCompatibility = false;

				solutions[0].CopyFrom(currentState.StateVectors[CURRENTSOLUTION]);
				zeroOrderDerivativeSolutionOfPreviousStep.CopyFrom(currentState.StateVectors[PREVIOUSSOLUTION]);
				solutions[(int)DifferentiationOrder.First].CopyFrom(currentState.StateVectors[FIRSTORDERSOLUTION]);
				solutions[(int)DifferentiationOrder.Second].CopyFrom(currentState.StateVectors[SECONDORDERSOLUTION]);

				currentState.StateVectors[CURRENTSOLUTION].CheckForCompatibility = true;
				currentState.StateVectors[PREVIOUSSOLUTION].CheckForCompatibility = true;
				currentState.StateVectors[FIRSTORDERSOLUTION].CheckForCompatibility = true;
				currentState.StateVectors[SECONDORDERSOLUTION].CheckForCompatibility = true;
			}
		}

<<<<<<< HEAD
		public IList<IterativeStatistics> AnalysisStatistics => throw new NotImplementedException();
=======
		private void SetAnalysisPhase(TransientAnalysisPhase phase)
		{
			analysisPhase = phase;
			provider.SetTransientAnalysisPhase(phase);
		}
>>>>>>> db94df58

		/// <summary>
		/// Makes the proper solver-specific initializations before the solution of the linear system of equations. This method MUST be called before the actual solution of the aforementioned system
		/// </summary>
		public void BuildMatrices()
		{
			var matrix = provider.GetMatrix(DifferentiationOrder.Zero).Copy();
			matrix.LinearCombinationIntoThis(1d, provider.GetMatrix(DifferentiationOrder.Second), a0);
			matrix.AxpyIntoThis(provider.GetMatrix(DifferentiationOrder.First), a1);

			algebraicModel.LinearSystem.Matrix = matrix;
		}

		/// <summary>
		/// Calculates equivalent right-hand side for first- and second-order time derivatives for use in non-linear solvers.
		/// Returns zero vector if transient analysis phase is TransientAnalysisPhase.InitialConditionEvaluation.
		/// </summary>
		public IGlobalVector GetOtherRhsComponents(IGlobalVector currentSolution)
		{
			var result = algebraicModel.CreateZeroVector();
			if (analysisPhase == TransientAnalysisPhase.InitialConditionEvaluation)
			{
				return result;
			}

			provider.GetMatrix(DifferentiationOrder.Second).MultiplyVector(currentSolution, result);
			var temp = algebraicModel.CreateZeroVector();
			provider.GetMatrix(DifferentiationOrder.First).MultiplyVector(currentSolution, temp);
			result.LinearCombinationIntoThis(a0, temp, a1);

			return result;
		}

		private void SolveForInitialConditions()
		{
			if (calculateInitialDerivativeVectors == false || currentStep != 0 || provider.ProblemOrder == DifferentiationOrder.Zero)
			{
				return;
			}

			SetAnalysisPhase(TransientAnalysisPhase.InitialConditionEvaluation);
			var rhsFromDerivatives = algebraicModel.CreateZeroVector();
			var temp = algebraicModel.CreateZeroVector();
			for (int i = 0; i < (int)provider.ProblemOrder - 1; i++)
			{
				var d = (DifferentiationOrder)i;
				var lhs = provider.GetVectorFromModelConditions(d, 0);
				if (lhs.Norm2() != 0)
				{
					provider.GetMatrix(d).MultiplyVector(lhs, temp);
					rhsFromDerivatives.SubtractIntoThis(temp);
				}
			}

			algebraicModel.LinearSystem.Matrix = provider.GetMatrix(provider.ProblemOrder).Copy();
			var rhsVector = provider.GetRhs(currentStep * timeStep);
			ChildAnalyzer.CurrentAnalysisLinearSystemRhs.CopyFrom(rhsVector);
			ChildAnalyzer.CurrentAnalysisLinearSystemRhs.AddIntoThis(rhsFromDerivatives);

			ChildAnalyzer.Initialize(false);
			ChildAnalyzer.Solve();

			solutions[(int)provider.ProblemOrder].CopyFrom(algebraicModel.LinearSystem.Solution);
		}

		/// <summary>
		/// Initializes the models, the solvers, child analyzers, builds the matrices, solves for initial values and initializes right-hand-side vectors.
		/// </summary>
		public void Initialize(bool isFirstAnalysis = true)
		{
			if (ChildAnalyzer == null)
			{
				throw new InvalidOperationException("Newmark analyzer must contain an embedded analyzer.");
			}

			if (isFirstAnalysis)
			{
				// Connect data structures of model is called by the algebraic model
				algebraicModel.OrderDofs();
			}

			ChildAnalyzer.Initialize(isFirstAnalysis);
			InitializeInternalVectors();
			SolveForInitialConditions();

			BuildMatrices();
			InitializeRhs();
		}

		private void SolveCurrentTimestep()
		{
			SetAnalysisPhase(TransientAnalysisPhase.Solution);
			Debug.WriteLine("Newmark step: {0}", currentStep);

			AddHigherOrderContributions(currentStep * timeStep);
			IGlobalVector rhsVector = provider.GetRhs(currentStep * timeStep);
			ChildAnalyzer.CurrentAnalysisLinearSystemRhs.CopyFrom(rhsVector);

			InitializeRhs();
			CalculateRhsImplicit();

			start = DateTime.Now;
			ChildAnalyzer.Initialize(false);
			//var velocitiesDataToExport = ((GlobalAlgebraicModel<SymmetricCscMatrix>)algebraicModel).ExtractAllResults(currentState.StateVectors["First order derivative of solution"]).Data;
			//var velocitiesVec = new double[velocitiesDataToExport.NumEntries];
			//var inc = 0;
			//foreach (var e in velocitiesDataToExport)
			//{
			//	velocitiesVec[inc] = e.val;
			//	inc += 1;
			//}
			//(new MGroup.LinearAlgebra.Output.Array1DWriter()).WriteToFile(velocitiesVec, $@"C:\Users\Public\Documents\MSolve_output\VelocityVectorTimeStep{AnalysisState.newmarkIncrementNumber}.txt");
			systemKineticEnergies[AnalysisState.newmarkIncrementNumber] = CalculateKineticEnergy(provider.GetMatrix(DifferentiationOrder.Second), currentState.StateVectors["First order derivative of solution"]);
			(new MGroup.LinearAlgebra.Output.Array1DWriter()).WriteToFile(systemKineticEnergies, $@"C:\Users\Public\Documents\MSolve_output\VelocityVectorTimeStep{AnalysisState.newmarkIncrementNumber}.txt");
			ChildAnalyzer.Solve();
<<<<<<< HEAD
			//(new MGroup.LinearAlgebra.Output.Array1DWriter()).WriteToFile(AnalysisState.exportEqStrainFromIntegrPoints, $@"C:\Users\Public\Documents\MSolve_output\eqStrainFromIntegrPoints{AnalysisState.newmarkIncrementNumber}.txt");
=======
			analysisStatistics[currentStep] = ChildAnalyzer.AnalysisStatistics;
>>>>>>> db94df58
			end = DateTime.Now;
			Debug.WriteLine("Newmark elapsed time: {0}", end - start);
			double[] maxStrainsVec = new double[]
			{
				StrainLimitState.exMax,
				StrainLimitState.eyMax,
				StrainLimitState.ezMax,
				StrainLimitState.gxyMax,
				StrainLimitState.gxzMax,
				StrainLimitState.gyzMax
			};

			double[] minStrainsVec = new double[]
			{
				StrainLimitState.exMin,
				StrainLimitState.eyMin,
				StrainLimitState.ezMin,
				StrainLimitState.gxyMin,
				StrainLimitState.gxzMin,
				StrainLimitState.gyzMin
			};
			(new MGroup.LinearAlgebra.Output.Array1DWriter()).WriteToFile(maxStrainsVec, $@"C:\Users\Public\Documents\MSolve_output\StrainsMaxComponents{AnalysisState.newmarkIncrementNumber}.txt");
			(new MGroup.LinearAlgebra.Output.Array1DWriter()).WriteToFile(minStrainsVec, $@"C:\Users\Public\Documents\MSolve_output\StrainsMinComponents{AnalysisState.newmarkIncrementNumber}.txt");
		}

		public static double CalculateKineticEnergy(IGlobalMatrix mass, IGlobalVector v)
		{
			IGlobalVector outVector = v.Copy();
			outVector.Clear();
			mass.MultiplyVector(v,outVector);
			var ke = 0.50 * v.DotProduct(outVector);
			return ke;
		}

		/// <summary>
		/// Perform the transient analysis by employing the assigned child analyzer for every timestep.
		/// </summary>
		public void Solve()
		{
			systemKineticEnergies = new double[Steps];
			//AnalysisState.exportEqStrainFromIntegrPoints = new double[14080];
			StrainLimitState.exMax = 0d;
			StrainLimitState.eyMax = 0d;
			StrainLimitState.ezMax = 0d;
			StrainLimitState.gxyMax = 0d;
			StrainLimitState.gxzMax = 0d;
			StrainLimitState.gyzMax = 0d;
			StrainLimitState.exMin = 0d;
			StrainLimitState.eyMin = 0d;
			StrainLimitState.ezMin = 0d;
			StrainLimitState.gxyMin = 0d;
			StrainLimitState.gxzMin = 0d;
			StrainLimitState.gyzMin = 0d;
			for (int i = 0; i < Steps; ++i)
			{
				AnalysisState.newmarkIncrementNumber = i;
				AnalysisState.exportConsitutiveMatrix = false;
				SolveCurrentTimestep();
				AdvanceStep();
			}

			//double[] maxStrainsVec = new double[]
			//{
			//	StrainLimitState.exMax,
			//	StrainLimitState.eyMax,
			//	StrainLimitState.ezMax,
			//	StrainLimitState.gxyMax,
			//	StrainLimitState.gxzMax,
			//	StrainLimitState.gyzMax
			//};

			//double[] minStrainsVec = new double[]
			//{
			//	StrainLimitState.exMin,
			//	StrainLimitState.eyMin,
			//	StrainLimitState.ezMin,
			//	StrainLimitState.gxyMin,
			//	StrainLimitState.gxzMin,
			//	StrainLimitState.gyzMin
			//};
			//(new MGroup.LinearAlgebra.Output.Array1DWriter()).WriteToFile(maxStrainsVec, $@"C:\Users\Public\Documents\MSolve_output\StrainsMaxComponents.txt");
			//(new MGroup.LinearAlgebra.Output.Array1DWriter()).WriteToFile(minStrainsVec, $@"C:\Users\Public\Documents\MSolve_output\StrainsMinComponents.txt");
			(new MGroup.LinearAlgebra.Output.Array1DWriter()).WriteToFile(systemKineticEnergies, $@"C:\Users\Public\Documents\MSolve_output\kineticEnergy.txt");
		}

		/// <summary>
		/// Calculates the right-hand-side of the implicit dyanmic method. This will be used for the solution of the linear dynamic system.
		/// </summary>
		private void CalculateRhsImplicit()
		{
			if (provider.ProblemOrder == DifferentiationOrder.Second)
			{
				secondOrderDerivativeOfSolutionForRhs = solutions[0].LinearCombination(a0, solutions[(int)DifferentiationOrder.First], a2);
				secondOrderDerivativeOfSolutionForRhs.AxpyIntoThis(solutions[(int)DifferentiationOrder.Second], a3);
				secondOrderDerivativeComponentOfRhs.Clear();
				provider.GetMatrix(DifferentiationOrder.Second).MultiplyVector(secondOrderDerivativeOfSolutionForRhs, secondOrderDerivativeComponentOfRhs);

				firstOrderDerivativeOfSolutionForRhs = solutions[0].LinearCombination(a1, solutions[(int)DifferentiationOrder.First], a4);
				firstOrderDerivativeOfSolutionForRhs.AxpyIntoThis(solutions[(int)DifferentiationOrder.Second], a5);
				firstOrderDerivativeComponentOfRhs.Clear();
				provider.GetMatrix(DifferentiationOrder.First).MultiplyVector(firstOrderDerivativeOfSolutionForRhs, firstOrderDerivativeComponentOfRhs);
			}

			if (provider.ProblemOrder == DifferentiationOrder.First)
			{
				firstOrderDerivativeOfSolutionForRhs = solutions[0].LinearCombination(a1, solutions[(int)DifferentiationOrder.First], a4);
				firstOrderDerivativeOfSolutionForRhs.AxpyIntoThis(solutions[(int)DifferentiationOrder.Second], a5);
				provider.GetMatrix(DifferentiationOrder.First).MultiplyVector(firstOrderDerivativeOfSolutionForRhs, firstOrderDerivativeComponentOfRhs);
			}

			IGlobalVector rhsResult = secondOrderDerivativeComponentOfRhs.Add(firstOrderDerivativeComponentOfRhs);
			bool addRhs = true;
			if (addRhs)
			{
				rhsResult.AddIntoThis(rhs);
			}

			ChildAnalyzer.CurrentAnalysisLinearSystemRhs.CopyFrom(rhsResult);
		}

		private void InitializeInternalVectors()
		{
			solutions = new IGlobalVector[3];
			for (int i = 0; i < 3; i++)
			{
				solutions[i] = algebraicModel.CreateZeroVector();
			}

			secondOrderDerivativeOfSolutionForRhs = algebraicModel.CreateZeroVector();
			secondOrderDerivativeComponentOfRhs = algebraicModel.CreateZeroVector();
			firstOrderDerivativeOfSolutionForRhs = algebraicModel.CreateZeroVector();
			firstOrderDerivativeComponentOfRhs = algebraicModel.CreateZeroVector();
			zeroOrderDerivativeSolutionOfPreviousStep = algebraicModel.CreateZeroVector();
			rhs = algebraicModel.CreateZeroVector();

			//Code in comments in case we need replicate previous behavior
			//if (ChildAnalyzer?.CurrentAnalysisResult != null)
			//{
			//	solutions[0] = ChildAnalyzer.CurrentAnalysisResult.Copy();
			//}
			//else
			//{
			//	solutions[0] = provider.GetVectorFromModelConditions(DifferentiationOrder.Zero, 0);
			//	//TODO na upologisthoun solutions[1] = provider.
			//}
			solutions[0] = provider.GetVectorFromModelConditions(DifferentiationOrder.Zero, 0);
		}

		private void InitializeRhs()
		{
			rhs.CopyFrom(ChildAnalyzer.CurrentAnalysisLinearSystemRhs);
		}

		private void UpdateResultStorages(DateTime start, DateTime end)
		{
			if (ResultStorage != null)
			{
				foreach (var l in ChildAnalyzer.Logs)
				{
					ResultStorage.StoreResults(start, end, l);
				}
			}
		}

		private void AddHigherOrderContributions(double time)
		{
			for (int i = 1; i <= (int)provider.ProblemOrder; i++)
			{
				solutions[i].AddIntoThis(provider.GetVectorFromModelConditions((DifferentiationOrder)i, time));
			}
		}

		private void UpdateHigherOrderDerivatives()
		{
			zeroOrderDerivativeSolutionOfPreviousStep.CopyFrom(solutions[0]);
			solutions[0].CopyFrom(ChildAnalyzer.CurrentAnalysisResult);

			var secondOrderDerivativeOfSolutionOfPreviousStep = solutions[(int)DifferentiationOrder.Second].Copy();

			solutions[(int)DifferentiationOrder.Second] = solutions[0].Subtract(zeroOrderDerivativeSolutionOfPreviousStep);
			solutions[(int)DifferentiationOrder.Second].LinearCombinationIntoThis(a0, solutions[(int)DifferentiationOrder.First], -a2);
			solutions[(int)DifferentiationOrder.Second].AxpyIntoThis(secondOrderDerivativeOfSolutionOfPreviousStep, -a3);

			solutions[(int)DifferentiationOrder.First].AxpyIntoThis(secondOrderDerivativeOfSolutionOfPreviousStep, a6);
			solutions[(int)DifferentiationOrder.First].AxpyIntoThis(solutions[(int)DifferentiationOrder.Second], a7);
		}

		GenericAnalyzerState CreateState()
		{
			currentState = new GenericAnalyzerState(this,
				new[]
				{
					(CURRENTSOLUTION, solutions[0]),
					(PREVIOUSSOLUTION, zeroOrderDerivativeSolutionOfPreviousStep),
					(FIRSTORDERSOLUTION, solutions[(int)DifferentiationOrder.First]),
					(SECONDORDERSOLUTION, solutions[(int)DifferentiationOrder.Second]),
				},
				new[]
				{
					(TIME, (double)currentStep * (double) timeStep),
					(CURRENTTIMESTEP, (double)currentStep),
				});

			return currentState;
		}

		IHaveState ICreateState.CreateState() => CreateState();
		GenericAnalyzerState IAnalyzer.CreateState() => CreateState();

		/// <summary>
		/// Solves the linear system of equations of the current timestep
		/// </summary>
		void IStepwiseAnalyzer.Solve()
		{
			SolveCurrentTimestep();
		}

		public void AdvanceStep()
		{
			Debug.WriteLine("Advancing step");

			UpdateHigherOrderDerivatives();
			UpdateResultStorages(start, end);

			currentStep++;
		}

		public class Builder
		{
			private readonly bool calculateInitialDerivativeVectors = true;
			private readonly double timeStep;
			private readonly double totalTime;
			private readonly IChildAnalyzer childAnalyzer;
			private readonly IAlgebraicModel algebraicModel;
			private readonly ITransientAnalysisProvider provider;
			private double beta = 0.25;
			private double gamma = 0.5;
			private int currentStep = 0;

			public Builder(IAlgebraicModel algebraicModel, ITransientAnalysisProvider provider,
				IChildAnalyzer childAnalyzer, double timeStep, double totalTime, bool calculateInitialDerivativeVectors = true, int currentStep = 0)
			{
				this.calculateInitialDerivativeVectors = calculateInitialDerivativeVectors;
				this.algebraicModel = algebraicModel;
				this.provider = provider;
				this.childAnalyzer = childAnalyzer;
				this.currentStep = currentStep;

				this.timeStep = timeStep;
				this.totalTime = totalTime;
			}

			/// <summary>
			///
			/// </summary>
			/// <param name="beta">
			/// Used in the intepolation between the accelerations of the previous and current time step, in order to obtain the
			/// current displacements. Also called alpha by Bathe.
			/// </param>
			/// <param name="gamma">
			/// Used in the intepolation between the accelerations of the previous and current time step, in order to obtain the
			/// current velocities. Also called delta by Bathe.
			/// </param>
			/// <param name="allowConditionallyStable">
			/// If set to true, the user must make sure that the time step chosen is lower than the critical step size
			/// corresponding to these particular <paramref name="beta"/>, <paramref name="gamma"/> parameters.
			/// </param>
			public void SetNewmarkParameters(double beta, double gamma, bool allowConditionallyStable = false)
			{
				if (!allowConditionallyStable)
				{
					if (gamma < 0.5)
					{
						throw new ArgumentException(
						"Newmark delta has to be bigger than 0.5 to ensure unconditional stability.");
					}

					if (beta < 0.25)
					{
						throw new ArgumentException(
						"Newmark alpha has to be bigger than 0.25 to ensure unconditional stability.");
					}
				}
				if (gamma < 0.5)
				{
					throw new ArgumentException("Newmark delta has to be bigger than 0.5.");
				}

				double aLimit = 0.25 * Math.Pow(0.5 + gamma, 2);
				if (beta < aLimit)
				{
					throw new ArgumentException($"Newmark alpha has to be bigger than {aLimit}.");
				}

				this.gamma = gamma;
				this.beta = beta;
			}

			/// <summary>
			/// Central diffences: gamma = 1/2, beta = 0. Newmark results in central diffences, a conditionally stable explicit
			/// method. To ensure stability, the time step must be &lt;= the critical step size = 2 / w,  where w is the maximum
			/// natural radian frequency. It would be more efficient to use an explicit dynamic analyzer.
			/// </summary>
			public void SetNewmarkParametersForCentralDifferences()
			{
				gamma = 0.5;
				beta = 0.0;
			}

			/// <summary>
			/// Constant acceleration (also called average acceleration or trapezoid rule): gamma = 1/2, beta = 1/4.
			/// This is the most common scheme and is unconditionally stable. In this analyzer, it is used as the default.
			/// </summary>
			public void SetNewmarkParametersForConstantAcceleration()
			{
				gamma = 0.5;
				beta = 0.25;
			}

			/// <summary>
			/// Linear acceleration: gamma = 1/2, beta = 1/6. This is more accurate than the default constant acceleration,
			/// but it conditionally stable. To ensure stability, the time step must be &lt;= the critical step size = 3.464 / w
			/// = 0.551 * T, where w is the maximum natural radian frequency and T is the minimum natural period.
			/// </summary>
			public void SetNewmarkParametersForLinearAcceleration()
			{
				gamma = 0.5;
				beta = 1.0 / 6.0;
			}

			public NewmarkDynamicAnalyzer Build()
				=> new NewmarkDynamicAnalyzer(algebraicModel, provider, childAnalyzer, timeStep, totalTime, beta, gamma, currentStep, calculateInitialDerivativeVectors);
		}
	}
}
<|MERGE_RESOLUTION|>--- conflicted
+++ resolved
@@ -1,637 +1,539 @@
-using System;
-using System.Diagnostics;
-using MGroup.MSolve.AnalysisWorkflow;
-using MGroup.MSolve.AnalysisWorkflow.Providers;
-using MGroup.MSolve.AnalysisWorkflow.Logging;
-using MGroup.MSolve.AnalysisWorkflow.Transient;
-using MGroup.MSolve.Constitutive;
-using MGroup.MSolve.DataStructures;
-using MGroup.MSolve.Solution.AlgebraicModel;
-using MGroup.MSolve.Solution.LinearSystem;
-using MGroup.NumericalAnalyzers.Logging;
-<<<<<<< HEAD
-using MGroup.LinearAlgebra;
-using MGroup.Solvers.AlgebraicModel;
-using MGroup.LinearAlgebra.Matrices;
-using MGroup.LinearAlgebra.Vectors;
-using System.Collections.Generic;
-using MGroup.LinearAlgebra.Iterative;
-=======
-using System.Linq;
-using MGroup.LinearAlgebra.Iterative;
-using System.Collections.Generic;
->>>>>>> db94df58
-
-namespace MGroup.NumericalAnalyzers.Dynamic
-{
-	public class NewmarkDynamicAnalyzer : INonLinearParentAnalyzer, IStepwiseAnalyzer
-	{
-		private const string TIME = TransientLiterals.TIME;
-		private const string CURRENTTIMESTEP = "Current timestep";
-		private const string CURRENTSOLUTION = "Current solution";
-		private const string PREVIOUSSOLUTION = "Previous solution";
-		private const string FIRSTORDERSOLUTION = "First order derivative of solution";
-		private const string SECONDORDERSOLUTION = "Second order derivative of solution";
-
-		/// <summary>
-		/// This class makes the appropriate arrangements for the solution of linear dynamic equations
-		/// according to implicit Newmark method
-		/// Authors: George Stavroulakis, George Soimiris
-		/// </summary>
-		private readonly double beta;
-		private readonly bool calculateInitialDerivativeVectors = true;
-		private TransientAnalysisPhase analysisPhase = TransientAnalysisPhase.InitialConditionEvaluation;
-
-		/// <summary>
-		/// This class makes the appropriate arrangements for the solution of linear dynamic equations
-		/// according to implicit Newmark method
-		/// Authors: George Stavroulakis, George Soimiris
-		/// </summary>
-		private readonly double gamma;
-
-		/// <summary>
-		/// This class makes the appropriate arrangements for the solution of linear dynamic equations
-		/// according to implicit Newmark method
-		/// Authors: George Stavroulakis, George Soimiris
-		/// </summary>
-		private readonly double timeStep;
-
-		/// <summary>
-		/// This class makes the appropriate arrangements for the solution of linear dynamic equations
-		/// according to implicit Newmark method
-		/// Authors: George Stavroulakis, George Soimiris
-		/// </summary>
-		private int currentStep;
-		private DateTime start, end;
-		private readonly double totalTime;
-		private readonly double a0;
-		private readonly double a1;
-		private readonly double a2;
-		private readonly double a3;
-		private readonly double a4;
-		private readonly double a5;
-		private readonly double a6;
-		private readonly double a7;
-		private readonly IAlgebraicModel algebraicModel;
-		private readonly ITransientAnalysisProvider provider;
-		private IGlobalVector[] solutions;
-		private IGlobalVector rhs;
-		private IGlobalVector zeroOrderDerivativeSolutionOfPreviousStep;
-		private IGlobalVector firstOrderDerivativeOfSolutionForRhs;
-		private IGlobalVector firstOrderDerivativeComponentOfRhs;
-		private IGlobalVector secondOrderDerivativeOfSolutionForRhs;
-		private IGlobalVector secondOrderDerivativeComponentOfRhs;
-		private GenericAnalyzerState currentState;
-		private IList<IterativeStatistics> analysisStatistics;
-
-		private double[] systemKineticEnergies;
-		/// <summary>
-		/// Creates an instance that uses a specific problem type and an appropriate child analyzer for the construction of the system of equations arising from the actual physical problem
-		/// </summary>
-		/// <param name="model">Instance of the model to be solved</param>
-		/// <param name="provider">Instance of the problem type to be solver</param>
-		/// <param name="childAnalyzer">Instance of the child analyzer that will handle the solution of the system of equations</param>
-		/// <param name="timeStep">Instance of the time step of the method that will be initialized</param>
-		/// <param name="totalTime">Instance of the total time of the method that will be initialized</param>
-		/// <param name="alpha">Instance of parameter "alpha" of the method that will be initialized</param>
-		/// <param name="delta">Instance of parameter "delta" of the method that will be initialized</param>
-		/// <param name="currentStep">Starts the analysis from step equal to this parameter</param>
-		/// <param name="calculateInitialDerivativeVectors">Set to false to skip initial condition calculation based on initial values (default is true)</param>
-		private NewmarkDynamicAnalyzer(IAlgebraicModel algebraicModel, ITransientAnalysisProvider provider,
-			IChildAnalyzer childAnalyzer, double timeStep, double totalTime, double alpha, double delta, int currentStep, bool calculateInitialDerivativeVectors)
-		{
-			this.calculateInitialDerivativeVectors = calculateInitialDerivativeVectors;
-			this.algebraicModel = algebraicModel;
-			this.provider = provider;
-			this.ChildAnalyzer = childAnalyzer;
-			this.beta = alpha;
-			this.gamma = delta;
-			this.timeStep = timeStep;
-			this.totalTime = totalTime;
-			this.currentStep = currentStep;
-			this.ChildAnalyzer.ParentAnalyzer = this;
-
-			/// <summary>
-			/// Initialize coefficients. It would make sense for them to be initialized in a different function, if they could
-			/// change during the analysis
-			/// </summary>
-			a0 = 1 / (alpha * timeStep * timeStep);
-			a1 = delta / (alpha * timeStep);
-			a2 = 1 / (alpha * timeStep);
-			a3 = (1 / (2 * alpha)) - 1;
-			a4 = (delta / alpha) - 1;
-			a5 = timeStep * 0.5 * ((delta / alpha) - 2);
-			a6 = timeStep * (1 - delta);
-			a7 = delta * timeStep;
-
-			if (provider.ProblemOrder > DifferentiationOrder.Second)
-			{
-				throw new ArgumentException($"Wrong problem order. Must be zero, first or second order and it is {provider.ProblemOrder}");
-			}
-
-			this.calculateInitialDerivativeVectors = calculateInitialDerivativeVectors;
-			this.analysisStatistics = Enumerable.Range(0, Steps).Select(x => new IterativeStatistics() { AlgorithmName = "Newmark dynamic analyzer" }).ToArray();
-		}
-
-		public IAnalysisWorkflowLog[] Logs => null;
-
-		public IGlobalVector CurrentAnalysisResult { get => solutions[0]; }
-
-		public ImplicitIntegrationAnalyzerLog ResultStorage { get; set; }
-
-		public IChildAnalyzer ChildAnalyzer { get; }
-
-		public int CurrentStep { get => currentStep; }
-
-		public int Steps { get => (int)(totalTime / timeStep); }
-
-		public IList<IterativeStatistics> AnalysisStatistics => analysisStatistics;
-
-		GenericAnalyzerState IAnalyzer.CurrentState
-		{
-			get => currentState;
-			set
-			{
-				currentState = value;
-				currentStep = (int)currentState.StateValues[CURRENTTIMESTEP];
-				currentState.StateVectors[CURRENTSOLUTION].CheckForCompatibility = false;
-				currentState.StateVectors[PREVIOUSSOLUTION].CheckForCompatibility = false;
-				currentState.StateVectors[FIRSTORDERSOLUTION].CheckForCompatibility = false;
-				currentState.StateVectors[SECONDORDERSOLUTION].CheckForCompatibility = false;
-
-				solutions[0].CopyFrom(currentState.StateVectors[CURRENTSOLUTION]);
-				zeroOrderDerivativeSolutionOfPreviousStep.CopyFrom(currentState.StateVectors[PREVIOUSSOLUTION]);
-				solutions[(int)DifferentiationOrder.First].CopyFrom(currentState.StateVectors[FIRSTORDERSOLUTION]);
-				solutions[(int)DifferentiationOrder.Second].CopyFrom(currentState.StateVectors[SECONDORDERSOLUTION]);
-
-				currentState.StateVectors[CURRENTSOLUTION].CheckForCompatibility = true;
-				currentState.StateVectors[PREVIOUSSOLUTION].CheckForCompatibility = true;
-				currentState.StateVectors[FIRSTORDERSOLUTION].CheckForCompatibility = true;
-				currentState.StateVectors[SECONDORDERSOLUTION].CheckForCompatibility = true;
-			}
-		}
-
-<<<<<<< HEAD
-		public IList<IterativeStatistics> AnalysisStatistics => throw new NotImplementedException();
-=======
-		private void SetAnalysisPhase(TransientAnalysisPhase phase)
-		{
-			analysisPhase = phase;
-			provider.SetTransientAnalysisPhase(phase);
-		}
->>>>>>> db94df58
-
-		/// <summary>
-		/// Makes the proper solver-specific initializations before the solution of the linear system of equations. This method MUST be called before the actual solution of the aforementioned system
-		/// </summary>
-		public void BuildMatrices()
-		{
-			var matrix = provider.GetMatrix(DifferentiationOrder.Zero).Copy();
-			matrix.LinearCombinationIntoThis(1d, provider.GetMatrix(DifferentiationOrder.Second), a0);
-			matrix.AxpyIntoThis(provider.GetMatrix(DifferentiationOrder.First), a1);
-
-			algebraicModel.LinearSystem.Matrix = matrix;
-		}
-
-		/// <summary>
-		/// Calculates equivalent right-hand side for first- and second-order time derivatives for use in non-linear solvers.
-		/// Returns zero vector if transient analysis phase is TransientAnalysisPhase.InitialConditionEvaluation.
-		/// </summary>
-		public IGlobalVector GetOtherRhsComponents(IGlobalVector currentSolution)
-		{
-			var result = algebraicModel.CreateZeroVector();
-			if (analysisPhase == TransientAnalysisPhase.InitialConditionEvaluation)
-			{
-				return result;
-			}
-
-			provider.GetMatrix(DifferentiationOrder.Second).MultiplyVector(currentSolution, result);
-			var temp = algebraicModel.CreateZeroVector();
-			provider.GetMatrix(DifferentiationOrder.First).MultiplyVector(currentSolution, temp);
-			result.LinearCombinationIntoThis(a0, temp, a1);
-
-			return result;
-		}
-
-		private void SolveForInitialConditions()
-		{
-			if (calculateInitialDerivativeVectors == false || currentStep != 0 || provider.ProblemOrder == DifferentiationOrder.Zero)
-			{
-				return;
-			}
-
-			SetAnalysisPhase(TransientAnalysisPhase.InitialConditionEvaluation);
-			var rhsFromDerivatives = algebraicModel.CreateZeroVector();
-			var temp = algebraicModel.CreateZeroVector();
-			for (int i = 0; i < (int)provider.ProblemOrder - 1; i++)
-			{
-				var d = (DifferentiationOrder)i;
-				var lhs = provider.GetVectorFromModelConditions(d, 0);
-				if (lhs.Norm2() != 0)
-				{
-					provider.GetMatrix(d).MultiplyVector(lhs, temp);
-					rhsFromDerivatives.SubtractIntoThis(temp);
-				}
-			}
-
-			algebraicModel.LinearSystem.Matrix = provider.GetMatrix(provider.ProblemOrder).Copy();
-			var rhsVector = provider.GetRhs(currentStep * timeStep);
-			ChildAnalyzer.CurrentAnalysisLinearSystemRhs.CopyFrom(rhsVector);
-			ChildAnalyzer.CurrentAnalysisLinearSystemRhs.AddIntoThis(rhsFromDerivatives);
-
-			ChildAnalyzer.Initialize(false);
-			ChildAnalyzer.Solve();
-
-			solutions[(int)provider.ProblemOrder].CopyFrom(algebraicModel.LinearSystem.Solution);
-		}
-
-		/// <summary>
-		/// Initializes the models, the solvers, child analyzers, builds the matrices, solves for initial values and initializes right-hand-side vectors.
-		/// </summary>
-		public void Initialize(bool isFirstAnalysis = true)
-		{
-			if (ChildAnalyzer == null)
-			{
-				throw new InvalidOperationException("Newmark analyzer must contain an embedded analyzer.");
-			}
-
-			if (isFirstAnalysis)
-			{
-				// Connect data structures of model is called by the algebraic model
-				algebraicModel.OrderDofs();
-			}
-
-			ChildAnalyzer.Initialize(isFirstAnalysis);
-			InitializeInternalVectors();
-			SolveForInitialConditions();
-
-			BuildMatrices();
-			InitializeRhs();
-		}
-
-		private void SolveCurrentTimestep()
-		{
-			SetAnalysisPhase(TransientAnalysisPhase.Solution);
-			Debug.WriteLine("Newmark step: {0}", currentStep);
-
-			AddHigherOrderContributions(currentStep * timeStep);
-			IGlobalVector rhsVector = provider.GetRhs(currentStep * timeStep);
-			ChildAnalyzer.CurrentAnalysisLinearSystemRhs.CopyFrom(rhsVector);
-
-			InitializeRhs();
-			CalculateRhsImplicit();
-
-			start = DateTime.Now;
-			ChildAnalyzer.Initialize(false);
-			//var velocitiesDataToExport = ((GlobalAlgebraicModel<SymmetricCscMatrix>)algebraicModel).ExtractAllResults(currentState.StateVectors["First order derivative of solution"]).Data;
-			//var velocitiesVec = new double[velocitiesDataToExport.NumEntries];
-			//var inc = 0;
-			//foreach (var e in velocitiesDataToExport)
-			//{
-			//	velocitiesVec[inc] = e.val;
-			//	inc += 1;
-			//}
-			//(new MGroup.LinearAlgebra.Output.Array1DWriter()).WriteToFile(velocitiesVec, $@"C:\Users\Public\Documents\MSolve_output\VelocityVectorTimeStep{AnalysisState.newmarkIncrementNumber}.txt");
-			systemKineticEnergies[AnalysisState.newmarkIncrementNumber] = CalculateKineticEnergy(provider.GetMatrix(DifferentiationOrder.Second), currentState.StateVectors["First order derivative of solution"]);
-			(new MGroup.LinearAlgebra.Output.Array1DWriter()).WriteToFile(systemKineticEnergies, $@"C:\Users\Public\Documents\MSolve_output\VelocityVectorTimeStep{AnalysisState.newmarkIncrementNumber}.txt");
-			ChildAnalyzer.Solve();
-<<<<<<< HEAD
-			//(new MGroup.LinearAlgebra.Output.Array1DWriter()).WriteToFile(AnalysisState.exportEqStrainFromIntegrPoints, $@"C:\Users\Public\Documents\MSolve_output\eqStrainFromIntegrPoints{AnalysisState.newmarkIncrementNumber}.txt");
-=======
-			analysisStatistics[currentStep] = ChildAnalyzer.AnalysisStatistics;
->>>>>>> db94df58
-			end = DateTime.Now;
-			Debug.WriteLine("Newmark elapsed time: {0}", end - start);
-			double[] maxStrainsVec = new double[]
-			{
-				StrainLimitState.exMax,
-				StrainLimitState.eyMax,
-				StrainLimitState.ezMax,
-				StrainLimitState.gxyMax,
-				StrainLimitState.gxzMax,
-				StrainLimitState.gyzMax
-			};
-
-			double[] minStrainsVec = new double[]
-			{
-				StrainLimitState.exMin,
-				StrainLimitState.eyMin,
-				StrainLimitState.ezMin,
-				StrainLimitState.gxyMin,
-				StrainLimitState.gxzMin,
-				StrainLimitState.gyzMin
-			};
-			(new MGroup.LinearAlgebra.Output.Array1DWriter()).WriteToFile(maxStrainsVec, $@"C:\Users\Public\Documents\MSolve_output\StrainsMaxComponents{AnalysisState.newmarkIncrementNumber}.txt");
-			(new MGroup.LinearAlgebra.Output.Array1DWriter()).WriteToFile(minStrainsVec, $@"C:\Users\Public\Documents\MSolve_output\StrainsMinComponents{AnalysisState.newmarkIncrementNumber}.txt");
-		}
-
-		public static double CalculateKineticEnergy(IGlobalMatrix mass, IGlobalVector v)
-		{
-			IGlobalVector outVector = v.Copy();
-			outVector.Clear();
-			mass.MultiplyVector(v,outVector);
-			var ke = 0.50 * v.DotProduct(outVector);
-			return ke;
-		}
-
-		/// <summary>
-		/// Perform the transient analysis by employing the assigned child analyzer for every timestep.
-		/// </summary>
-		public void Solve()
-		{
-			systemKineticEnergies = new double[Steps];
-			//AnalysisState.exportEqStrainFromIntegrPoints = new double[14080];
-			StrainLimitState.exMax = 0d;
-			StrainLimitState.eyMax = 0d;
-			StrainLimitState.ezMax = 0d;
-			StrainLimitState.gxyMax = 0d;
-			StrainLimitState.gxzMax = 0d;
-			StrainLimitState.gyzMax = 0d;
-			StrainLimitState.exMin = 0d;
-			StrainLimitState.eyMin = 0d;
-			StrainLimitState.ezMin = 0d;
-			StrainLimitState.gxyMin = 0d;
-			StrainLimitState.gxzMin = 0d;
-			StrainLimitState.gyzMin = 0d;
-			for (int i = 0; i < Steps; ++i)
-			{
-				AnalysisState.newmarkIncrementNumber = i;
-				AnalysisState.exportConsitutiveMatrix = false;
-				SolveCurrentTimestep();
-				AdvanceStep();
-			}
-
-			//double[] maxStrainsVec = new double[]
-			//{
-			//	StrainLimitState.exMax,
-			//	StrainLimitState.eyMax,
-			//	StrainLimitState.ezMax,
-			//	StrainLimitState.gxyMax,
-			//	StrainLimitState.gxzMax,
-			//	StrainLimitState.gyzMax
-			//};
-
-			//double[] minStrainsVec = new double[]
-			//{
-			//	StrainLimitState.exMin,
-			//	StrainLimitState.eyMin,
-			//	StrainLimitState.ezMin,
-			//	StrainLimitState.gxyMin,
-			//	StrainLimitState.gxzMin,
-			//	StrainLimitState.gyzMin
-			//};
-			//(new MGroup.LinearAlgebra.Output.Array1DWriter()).WriteToFile(maxStrainsVec, $@"C:\Users\Public\Documents\MSolve_output\StrainsMaxComponents.txt");
-			//(new MGroup.LinearAlgebra.Output.Array1DWriter()).WriteToFile(minStrainsVec, $@"C:\Users\Public\Documents\MSolve_output\StrainsMinComponents.txt");
-			(new MGroup.LinearAlgebra.Output.Array1DWriter()).WriteToFile(systemKineticEnergies, $@"C:\Users\Public\Documents\MSolve_output\kineticEnergy.txt");
-		}
-
-		/// <summary>
-		/// Calculates the right-hand-side of the implicit dyanmic method. This will be used for the solution of the linear dynamic system.
-		/// </summary>
-		private void CalculateRhsImplicit()
-		{
-			if (provider.ProblemOrder == DifferentiationOrder.Second)
-			{
-				secondOrderDerivativeOfSolutionForRhs = solutions[0].LinearCombination(a0, solutions[(int)DifferentiationOrder.First], a2);
-				secondOrderDerivativeOfSolutionForRhs.AxpyIntoThis(solutions[(int)DifferentiationOrder.Second], a3);
-				secondOrderDerivativeComponentOfRhs.Clear();
-				provider.GetMatrix(DifferentiationOrder.Second).MultiplyVector(secondOrderDerivativeOfSolutionForRhs, secondOrderDerivativeComponentOfRhs);
-
-				firstOrderDerivativeOfSolutionForRhs = solutions[0].LinearCombination(a1, solutions[(int)DifferentiationOrder.First], a4);
-				firstOrderDerivativeOfSolutionForRhs.AxpyIntoThis(solutions[(int)DifferentiationOrder.Second], a5);
-				firstOrderDerivativeComponentOfRhs.Clear();
-				provider.GetMatrix(DifferentiationOrder.First).MultiplyVector(firstOrderDerivativeOfSolutionForRhs, firstOrderDerivativeComponentOfRhs);
-			}
-
-			if (provider.ProblemOrder == DifferentiationOrder.First)
-			{
-				firstOrderDerivativeOfSolutionForRhs = solutions[0].LinearCombination(a1, solutions[(int)DifferentiationOrder.First], a4);
-				firstOrderDerivativeOfSolutionForRhs.AxpyIntoThis(solutions[(int)DifferentiationOrder.Second], a5);
-				provider.GetMatrix(DifferentiationOrder.First).MultiplyVector(firstOrderDerivativeOfSolutionForRhs, firstOrderDerivativeComponentOfRhs);
-			}
-
-			IGlobalVector rhsResult = secondOrderDerivativeComponentOfRhs.Add(firstOrderDerivativeComponentOfRhs);
-			bool addRhs = true;
-			if (addRhs)
-			{
-				rhsResult.AddIntoThis(rhs);
-			}
-
-			ChildAnalyzer.CurrentAnalysisLinearSystemRhs.CopyFrom(rhsResult);
-		}
-
-		private void InitializeInternalVectors()
-		{
-			solutions = new IGlobalVector[3];
-			for (int i = 0; i < 3; i++)
-			{
-				solutions[i] = algebraicModel.CreateZeroVector();
-			}
-
-			secondOrderDerivativeOfSolutionForRhs = algebraicModel.CreateZeroVector();
-			secondOrderDerivativeComponentOfRhs = algebraicModel.CreateZeroVector();
-			firstOrderDerivativeOfSolutionForRhs = algebraicModel.CreateZeroVector();
-			firstOrderDerivativeComponentOfRhs = algebraicModel.CreateZeroVector();
-			zeroOrderDerivativeSolutionOfPreviousStep = algebraicModel.CreateZeroVector();
-			rhs = algebraicModel.CreateZeroVector();
-
-			//Code in comments in case we need replicate previous behavior
-			//if (ChildAnalyzer?.CurrentAnalysisResult != null)
-			//{
-			//	solutions[0] = ChildAnalyzer.CurrentAnalysisResult.Copy();
-			//}
-			//else
-			//{
-			//	solutions[0] = provider.GetVectorFromModelConditions(DifferentiationOrder.Zero, 0);
-			//	//TODO na upologisthoun solutions[1] = provider.
-			//}
-			solutions[0] = provider.GetVectorFromModelConditions(DifferentiationOrder.Zero, 0);
-		}
-
-		private void InitializeRhs()
-		{
-			rhs.CopyFrom(ChildAnalyzer.CurrentAnalysisLinearSystemRhs);
-		}
-
-		private void UpdateResultStorages(DateTime start, DateTime end)
-		{
-			if (ResultStorage != null)
-			{
-				foreach (var l in ChildAnalyzer.Logs)
-				{
-					ResultStorage.StoreResults(start, end, l);
-				}
-			}
-		}
-
-		private void AddHigherOrderContributions(double time)
-		{
-			for (int i = 1; i <= (int)provider.ProblemOrder; i++)
-			{
-				solutions[i].AddIntoThis(provider.GetVectorFromModelConditions((DifferentiationOrder)i, time));
-			}
-		}
-
-		private void UpdateHigherOrderDerivatives()
-		{
-			zeroOrderDerivativeSolutionOfPreviousStep.CopyFrom(solutions[0]);
-			solutions[0].CopyFrom(ChildAnalyzer.CurrentAnalysisResult);
-
-			var secondOrderDerivativeOfSolutionOfPreviousStep = solutions[(int)DifferentiationOrder.Second].Copy();
-
-			solutions[(int)DifferentiationOrder.Second] = solutions[0].Subtract(zeroOrderDerivativeSolutionOfPreviousStep);
-			solutions[(int)DifferentiationOrder.Second].LinearCombinationIntoThis(a0, solutions[(int)DifferentiationOrder.First], -a2);
-			solutions[(int)DifferentiationOrder.Second].AxpyIntoThis(secondOrderDerivativeOfSolutionOfPreviousStep, -a3);
-
-			solutions[(int)DifferentiationOrder.First].AxpyIntoThis(secondOrderDerivativeOfSolutionOfPreviousStep, a6);
-			solutions[(int)DifferentiationOrder.First].AxpyIntoThis(solutions[(int)DifferentiationOrder.Second], a7);
-		}
-
-		GenericAnalyzerState CreateState()
-		{
-			currentState = new GenericAnalyzerState(this,
-				new[]
-				{
-					(CURRENTSOLUTION, solutions[0]),
-					(PREVIOUSSOLUTION, zeroOrderDerivativeSolutionOfPreviousStep),
-					(FIRSTORDERSOLUTION, solutions[(int)DifferentiationOrder.First]),
-					(SECONDORDERSOLUTION, solutions[(int)DifferentiationOrder.Second]),
-				},
-				new[]
-				{
-					(TIME, (double)currentStep * (double) timeStep),
-					(CURRENTTIMESTEP, (double)currentStep),
-				});
-
-			return currentState;
-		}
-
-		IHaveState ICreateState.CreateState() => CreateState();
-		GenericAnalyzerState IAnalyzer.CreateState() => CreateState();
-
-		/// <summary>
-		/// Solves the linear system of equations of the current timestep
-		/// </summary>
-		void IStepwiseAnalyzer.Solve()
-		{
-			SolveCurrentTimestep();
-		}
-
-		public void AdvanceStep()
-		{
-			Debug.WriteLine("Advancing step");
-
-			UpdateHigherOrderDerivatives();
-			UpdateResultStorages(start, end);
-
-			currentStep++;
-		}
-
-		public class Builder
-		{
-			private readonly bool calculateInitialDerivativeVectors = true;
-			private readonly double timeStep;
-			private readonly double totalTime;
-			private readonly IChildAnalyzer childAnalyzer;
-			private readonly IAlgebraicModel algebraicModel;
-			private readonly ITransientAnalysisProvider provider;
-			private double beta = 0.25;
-			private double gamma = 0.5;
-			private int currentStep = 0;
-
-			public Builder(IAlgebraicModel algebraicModel, ITransientAnalysisProvider provider,
-				IChildAnalyzer childAnalyzer, double timeStep, double totalTime, bool calculateInitialDerivativeVectors = true, int currentStep = 0)
-			{
-				this.calculateInitialDerivativeVectors = calculateInitialDerivativeVectors;
-				this.algebraicModel = algebraicModel;
-				this.provider = provider;
-				this.childAnalyzer = childAnalyzer;
-				this.currentStep = currentStep;
-
-				this.timeStep = timeStep;
-				this.totalTime = totalTime;
-			}
-
-			/// <summary>
-			///
-			/// </summary>
-			/// <param name="beta">
-			/// Used in the intepolation between the accelerations of the previous and current time step, in order to obtain the
-			/// current displacements. Also called alpha by Bathe.
-			/// </param>
-			/// <param name="gamma">
-			/// Used in the intepolation between the accelerations of the previous and current time step, in order to obtain the
-			/// current velocities. Also called delta by Bathe.
-			/// </param>
-			/// <param name="allowConditionallyStable">
-			/// If set to true, the user must make sure that the time step chosen is lower than the critical step size
-			/// corresponding to these particular <paramref name="beta"/>, <paramref name="gamma"/> parameters.
-			/// </param>
-			public void SetNewmarkParameters(double beta, double gamma, bool allowConditionallyStable = false)
-			{
-				if (!allowConditionallyStable)
-				{
-					if (gamma < 0.5)
-					{
-						throw new ArgumentException(
-						"Newmark delta has to be bigger than 0.5 to ensure unconditional stability.");
-					}
-
-					if (beta < 0.25)
-					{
-						throw new ArgumentException(
-						"Newmark alpha has to be bigger than 0.25 to ensure unconditional stability.");
-					}
-				}
-				if (gamma < 0.5)
-				{
-					throw new ArgumentException("Newmark delta has to be bigger than 0.5.");
-				}
-
-				double aLimit = 0.25 * Math.Pow(0.5 + gamma, 2);
-				if (beta < aLimit)
-				{
-					throw new ArgumentException($"Newmark alpha has to be bigger than {aLimit}.");
-				}
-
-				this.gamma = gamma;
-				this.beta = beta;
-			}
-
-			/// <summary>
-			/// Central diffences: gamma = 1/2, beta = 0. Newmark results in central diffences, a conditionally stable explicit
-			/// method. To ensure stability, the time step must be &lt;= the critical step size = 2 / w,  where w is the maximum
-			/// natural radian frequency. It would be more efficient to use an explicit dynamic analyzer.
-			/// </summary>
-			public void SetNewmarkParametersForCentralDifferences()
-			{
-				gamma = 0.5;
-				beta = 0.0;
-			}
-
-			/// <summary>
-			/// Constant acceleration (also called average acceleration or trapezoid rule): gamma = 1/2, beta = 1/4.
-			/// This is the most common scheme and is unconditionally stable. In this analyzer, it is used as the default.
-			/// </summary>
-			public void SetNewmarkParametersForConstantAcceleration()
-			{
-				gamma = 0.5;
-				beta = 0.25;
-			}
-
-			/// <summary>
-			/// Linear acceleration: gamma = 1/2, beta = 1/6. This is more accurate than the default constant acceleration,
-			/// but it conditionally stable. To ensure stability, the time step must be &lt;= the critical step size = 3.464 / w
-			/// = 0.551 * T, where w is the maximum natural radian frequency and T is the minimum natural period.
-			/// </summary>
-			public void SetNewmarkParametersForLinearAcceleration()
-			{
-				gamma = 0.5;
-				beta = 1.0 / 6.0;
-			}
-
-			public NewmarkDynamicAnalyzer Build()
-				=> new NewmarkDynamicAnalyzer(algebraicModel, provider, childAnalyzer, timeStep, totalTime, beta, gamma, currentStep, calculateInitialDerivativeVectors);
-		}
-	}
-}
+using System;
+using System.Diagnostics;
+using MGroup.MSolve.AnalysisWorkflow;
+using MGroup.MSolve.AnalysisWorkflow.Providers;
+using MGroup.MSolve.AnalysisWorkflow.Logging;
+using MGroup.MSolve.AnalysisWorkflow.Transient;
+using MGroup.MSolve.Constitutive;
+using MGroup.MSolve.DataStructures;
+using MGroup.MSolve.Solution.AlgebraicModel;
+using MGroup.MSolve.Solution.LinearSystem;
+using MGroup.NumericalAnalyzers.Logging;
+using System.Linq;
+using MGroup.LinearAlgebra.Iterative;
+using System.Collections.Generic;
+
+namespace MGroup.NumericalAnalyzers.Dynamic
+{
+	public class NewmarkDynamicAnalyzer : INonLinearParentAnalyzer, IStepwiseAnalyzer
+	{
+		private const string TIME = TransientLiterals.TIME;
+		private const string CURRENTTIMESTEP = "Current timestep";
+		private const string CURRENTSOLUTION = "Current solution";
+		private const string PREVIOUSSOLUTION = "Previous solution";
+		private const string FIRSTORDERSOLUTION = "First order derivative of solution";
+		private const string SECONDORDERSOLUTION = "Second order derivative of solution";
+
+		/// <summary>
+		/// This class makes the appropriate arrangements for the solution of linear dynamic equations
+		/// according to implicit Newmark method
+		/// Authors: George Stavroulakis, George Soimiris
+		/// </summary>
+		private readonly double beta;
+		private readonly bool calculateInitialDerivativeVectors = true;
+		private TransientAnalysisPhase analysisPhase = TransientAnalysisPhase.InitialConditionEvaluation;
+
+		/// <summary>
+		/// This class makes the appropriate arrangements for the solution of linear dynamic equations
+		/// according to implicit Newmark method
+		/// Authors: George Stavroulakis, George Soimiris
+		/// </summary>
+		private readonly double gamma;
+
+		/// <summary>
+		/// This class makes the appropriate arrangements for the solution of linear dynamic equations
+		/// according to implicit Newmark method
+		/// Authors: George Stavroulakis, George Soimiris
+		/// </summary>
+		private readonly double timeStep;
+
+		/// <summary>
+		/// This class makes the appropriate arrangements for the solution of linear dynamic equations
+		/// according to implicit Newmark method
+		/// Authors: George Stavroulakis, George Soimiris
+		/// </summary>
+		private int currentStep;
+		private DateTime start, end;
+		private readonly double totalTime;
+		private readonly double a0;
+		private readonly double a1;
+		private readonly double a2;
+		private readonly double a3;
+		private readonly double a4;
+		private readonly double a5;
+		private readonly double a6;
+		private readonly double a7;
+		private readonly IAlgebraicModel algebraicModel;
+		private readonly ITransientAnalysisProvider provider;
+		private IGlobalVector[] solutions;
+		private IGlobalVector rhs;
+		private IGlobalVector zeroOrderDerivativeSolutionOfPreviousStep;
+		private IGlobalVector firstOrderDerivativeOfSolutionForRhs;
+		private IGlobalVector firstOrderDerivativeComponentOfRhs;
+		private IGlobalVector secondOrderDerivativeOfSolutionForRhs;
+		private IGlobalVector secondOrderDerivativeComponentOfRhs;
+		private GenericAnalyzerState currentState;
+		private IList<IterativeStatistics> analysisStatistics;
+
+		/// <summary>
+		/// Creates an instance that uses a specific problem type and an appropriate child analyzer for the construction of the system of equations arising from the actual physical problem
+		/// </summary>
+		/// <param name="model">Instance of the model to be solved</param>
+		/// <param name="provider">Instance of the problem type to be solver</param>
+		/// <param name="childAnalyzer">Instance of the child analyzer that will handle the solution of the system of equations</param>
+		/// <param name="timeStep">Instance of the time step of the method that will be initialized</param>
+		/// <param name="totalTime">Instance of the total time of the method that will be initialized</param>
+		/// <param name="alpha">Instance of parameter "alpha" of the method that will be initialized</param>
+		/// <param name="delta">Instance of parameter "delta" of the method that will be initialized</param>
+		/// <param name="currentStep">Starts the analysis from step equal to this parameter</param>
+		/// <param name="calculateInitialDerivativeVectors">Set to false to skip initial condition calculation based on initial values (default is true)</param>
+		private NewmarkDynamicAnalyzer(IAlgebraicModel algebraicModel, ITransientAnalysisProvider provider,
+			IChildAnalyzer childAnalyzer, double timeStep, double totalTime, double alpha, double delta, int currentStep, bool calculateInitialDerivativeVectors)
+		{
+			this.calculateInitialDerivativeVectors = calculateInitialDerivativeVectors;
+			this.algebraicModel = algebraicModel;
+			this.provider = provider;
+			this.ChildAnalyzer = childAnalyzer;
+			this.beta = alpha;
+			this.gamma = delta;
+			this.timeStep = timeStep;
+			this.totalTime = totalTime;
+			this.currentStep = currentStep;
+			this.ChildAnalyzer.ParentAnalyzer = this;
+
+			/// <summary>
+			/// Initialize coefficients. It would make sense for them to be initialized in a different function, if they could
+			/// change during the analysis
+			/// </summary>
+			a0 = 1 / (alpha * timeStep * timeStep);
+			a1 = delta / (alpha * timeStep);
+			a2 = 1 / (alpha * timeStep);
+			a3 = (1 / (2 * alpha)) - 1;
+			a4 = (delta / alpha) - 1;
+			a5 = timeStep * 0.5 * ((delta / alpha) - 2);
+			a6 = timeStep * (1 - delta);
+			a7 = delta * timeStep;
+
+			if (provider.ProblemOrder > DifferentiationOrder.Second)
+			{
+				throw new ArgumentException($"Wrong problem order. Must be zero, first or second order and it is {provider.ProblemOrder}");
+			}
+
+			this.calculateInitialDerivativeVectors = calculateInitialDerivativeVectors;
+			this.analysisStatistics = Enumerable.Range(0, Steps).Select(x => new IterativeStatistics() { AlgorithmName = "Newmark dynamic analyzer" }).ToArray();
+		}
+
+		public IAnalysisWorkflowLog[] Logs => null;
+
+		public IGlobalVector CurrentAnalysisResult { get => solutions[0]; }
+
+		public ImplicitIntegrationAnalyzerLog ResultStorage { get; set; }
+
+		public IChildAnalyzer ChildAnalyzer { get; }
+
+		public int CurrentStep { get => currentStep; }
+
+		public int Steps { get => (int)(totalTime / timeStep); }
+
+		public IList<IterativeStatistics> AnalysisStatistics => analysisStatistics;
+
+		GenericAnalyzerState IAnalyzer.CurrentState
+		{
+			get => currentState;
+			set
+			{
+				currentState = value;
+				currentStep = (int)currentState.StateValues[CURRENTTIMESTEP];
+				currentState.StateVectors[CURRENTSOLUTION].CheckForCompatibility = false;
+				currentState.StateVectors[PREVIOUSSOLUTION].CheckForCompatibility = false;
+				currentState.StateVectors[FIRSTORDERSOLUTION].CheckForCompatibility = false;
+				currentState.StateVectors[SECONDORDERSOLUTION].CheckForCompatibility = false;
+
+				solutions[0].CopyFrom(currentState.StateVectors[CURRENTSOLUTION]);
+				zeroOrderDerivativeSolutionOfPreviousStep.CopyFrom(currentState.StateVectors[PREVIOUSSOLUTION]);
+				solutions[(int)DifferentiationOrder.First].CopyFrom(currentState.StateVectors[FIRSTORDERSOLUTION]);
+				solutions[(int)DifferentiationOrder.Second].CopyFrom(currentState.StateVectors[SECONDORDERSOLUTION]);
+
+				currentState.StateVectors[CURRENTSOLUTION].CheckForCompatibility = true;
+				currentState.StateVectors[PREVIOUSSOLUTION].CheckForCompatibility = true;
+				currentState.StateVectors[FIRSTORDERSOLUTION].CheckForCompatibility = true;
+				currentState.StateVectors[SECONDORDERSOLUTION].CheckForCompatibility = true;
+			}
+		}
+
+		private void SetAnalysisPhase(TransientAnalysisPhase phase)
+		{
+			analysisPhase = phase;
+			provider.SetTransientAnalysisPhase(phase);
+		}
+
+		/// <summary>
+		/// Makes the proper solver-specific initializations before the solution of the linear system of equations. This method MUST be called before the actual solution of the aforementioned system
+		/// </summary>
+		public void BuildMatrices()
+		{
+			var matrix = provider.GetMatrix(DifferentiationOrder.Zero).Copy();
+			matrix.LinearCombinationIntoThis(1d, provider.GetMatrix(DifferentiationOrder.Second), a0);
+			matrix.AxpyIntoThis(provider.GetMatrix(DifferentiationOrder.First), a1);
+
+			algebraicModel.LinearSystem.Matrix = matrix;
+		}
+
+		/// <summary>
+		/// Calculates equivalent right-hand side for first- and second-order time derivatives for use in non-linear solvers.
+		/// Returns zero vector if transient analysis phase is TransientAnalysisPhase.InitialConditionEvaluation.
+		/// </summary>
+		public IGlobalVector GetOtherRhsComponents(IGlobalVector currentSolution)
+		{
+			var result = algebraicModel.CreateZeroVector();
+			if (analysisPhase == TransientAnalysisPhase.InitialConditionEvaluation)
+			{
+				return result;
+			}
+
+			provider.GetMatrix(DifferentiationOrder.Second).MultiplyVector(currentSolution, result);
+			var temp = algebraicModel.CreateZeroVector();
+			provider.GetMatrix(DifferentiationOrder.First).MultiplyVector(currentSolution, temp);
+			result.LinearCombinationIntoThis(a0, temp, a1);
+
+			return result;
+		}
+
+		private void SolveForInitialConditions()
+		{
+			if (calculateInitialDerivativeVectors == false || currentStep != 0 || provider.ProblemOrder == DifferentiationOrder.Zero)
+			{
+				return;
+			}
+
+			SetAnalysisPhase(TransientAnalysisPhase.InitialConditionEvaluation);
+			var rhsFromDerivatives = algebraicModel.CreateZeroVector();
+			var temp = algebraicModel.CreateZeroVector();
+			for (int i = 0; i < (int)provider.ProblemOrder - 1; i++)
+			{
+				var d = (DifferentiationOrder)i;
+				var lhs = provider.GetVectorFromModelConditions(d, 0);
+				if (lhs.Norm2() != 0)
+				{
+					provider.GetMatrix(d).MultiplyVector(lhs, temp);
+					rhsFromDerivatives.SubtractIntoThis(temp);
+				}
+			}
+
+			algebraicModel.LinearSystem.Matrix = provider.GetMatrix(provider.ProblemOrder).Copy();
+			var rhsVector = provider.GetRhs(currentStep * timeStep);
+			ChildAnalyzer.CurrentAnalysisLinearSystemRhs.CopyFrom(rhsVector);
+			ChildAnalyzer.CurrentAnalysisLinearSystemRhs.AddIntoThis(rhsFromDerivatives);
+
+			ChildAnalyzer.Initialize(false);
+			ChildAnalyzer.Solve();
+
+			solutions[(int)provider.ProblemOrder].CopyFrom(algebraicModel.LinearSystem.Solution);
+		}
+
+		/// <summary>
+		/// Initializes the models, the solvers, child analyzers, builds the matrices, solves for initial values and initializes right-hand-side vectors.
+		/// </summary>
+		public void Initialize(bool isFirstAnalysis = true)
+		{
+			if (ChildAnalyzer == null)
+			{
+				throw new InvalidOperationException("Newmark analyzer must contain an embedded analyzer.");
+			}
+
+			if (isFirstAnalysis)
+			{
+				// Connect data structures of model is called by the algebraic model
+				algebraicModel.OrderDofs();
+			}
+
+			ChildAnalyzer.Initialize(isFirstAnalysis);
+			InitializeInternalVectors();
+			SolveForInitialConditions();
+
+			BuildMatrices();
+			InitializeRhs();
+		}
+
+		private void SolveCurrentTimestep()
+		{
+			SetAnalysisPhase(TransientAnalysisPhase.Solution);
+			Debug.WriteLine("Newmark step: {0}", currentStep);
+
+			AddHigherOrderContributions(currentStep * timeStep);
+			IGlobalVector rhsVector = provider.GetRhs(currentStep * timeStep);
+			ChildAnalyzer.CurrentAnalysisLinearSystemRhs.CopyFrom(rhsVector);
+
+			InitializeRhs();
+			CalculateRhsImplicit();
+
+			start = DateTime.Now;
+			ChildAnalyzer.Initialize(false);
+			ChildAnalyzer.Solve();
+			analysisStatistics[currentStep] = ChildAnalyzer.AnalysisStatistics;
+			end = DateTime.Now;
+			Debug.WriteLine("Newmark elapsed time: {0}", end - start);
+		}
+
+		/// <summary>
+		/// Perform the transient analysis by employing the assigned child analyzer for every timestep.
+		/// </summary>
+		public void Solve()
+		{
+			for (int i = 0; i < Steps; ++i)
+			{
+				SolveCurrentTimestep();
+				AdvanceStep();
+			}
+		}
+
+		/// <summary>
+		/// Calculates the right-hand-side of the implicit dyanmic method. This will be used for the solution of the linear dynamic system.
+		/// </summary>
+		private void CalculateRhsImplicit()
+		{
+			if (provider.ProblemOrder == DifferentiationOrder.Second)
+			{
+				secondOrderDerivativeOfSolutionForRhs = solutions[0].LinearCombination(a0, solutions[(int)DifferentiationOrder.First], a2);
+				secondOrderDerivativeOfSolutionForRhs.AxpyIntoThis(solutions[(int)DifferentiationOrder.Second], a3);
+				secondOrderDerivativeComponentOfRhs.Clear();
+				provider.GetMatrix(DifferentiationOrder.Second).MultiplyVector(secondOrderDerivativeOfSolutionForRhs, secondOrderDerivativeComponentOfRhs);
+
+				firstOrderDerivativeOfSolutionForRhs = solutions[0].LinearCombination(a1, solutions[(int)DifferentiationOrder.First], a4);
+				firstOrderDerivativeOfSolutionForRhs.AxpyIntoThis(solutions[(int)DifferentiationOrder.Second], a5);
+				firstOrderDerivativeComponentOfRhs.Clear();
+				provider.GetMatrix(DifferentiationOrder.First).MultiplyVector(firstOrderDerivativeOfSolutionForRhs, firstOrderDerivativeComponentOfRhs);
+			}
+
+			if (provider.ProblemOrder == DifferentiationOrder.First)
+			{
+				firstOrderDerivativeOfSolutionForRhs = solutions[0].LinearCombination(a1, solutions[(int)DifferentiationOrder.First], a4);
+				firstOrderDerivativeOfSolutionForRhs.AxpyIntoThis(solutions[(int)DifferentiationOrder.Second], a5);
+				provider.GetMatrix(DifferentiationOrder.First).MultiplyVector(firstOrderDerivativeOfSolutionForRhs, firstOrderDerivativeComponentOfRhs);
+			}
+
+			IGlobalVector rhsResult = secondOrderDerivativeComponentOfRhs.Add(firstOrderDerivativeComponentOfRhs);
+			bool addRhs = true;
+			if (addRhs)
+			{
+				rhsResult.AddIntoThis(rhs);
+			}
+
+			ChildAnalyzer.CurrentAnalysisLinearSystemRhs.CopyFrom(rhsResult);
+		}
+
+		private void InitializeInternalVectors()
+		{
+			solutions = new IGlobalVector[3];
+			for (int i = 0; i < 3; i++)
+			{
+				solutions[i] = algebraicModel.CreateZeroVector();
+			}
+
+			secondOrderDerivativeOfSolutionForRhs = algebraicModel.CreateZeroVector();
+			secondOrderDerivativeComponentOfRhs = algebraicModel.CreateZeroVector();
+			firstOrderDerivativeOfSolutionForRhs = algebraicModel.CreateZeroVector();
+			firstOrderDerivativeComponentOfRhs = algebraicModel.CreateZeroVector();
+			zeroOrderDerivativeSolutionOfPreviousStep = algebraicModel.CreateZeroVector();
+			rhs = algebraicModel.CreateZeroVector();
+
+			//Code in comments in case we need replicate previous behavior
+			//if (ChildAnalyzer?.CurrentAnalysisResult != null)
+			//{
+			//	solutions[0] = ChildAnalyzer.CurrentAnalysisResult.Copy();
+			//}
+			//else
+			//{
+			//	solutions[0] = provider.GetVectorFromModelConditions(DifferentiationOrder.Zero, 0);
+			//	//TODO na upologisthoun solutions[1] = provider.
+			//}
+			solutions[0] = provider.GetVectorFromModelConditions(DifferentiationOrder.Zero, 0);
+		}
+
+		private void InitializeRhs()
+		{
+			rhs.CopyFrom(ChildAnalyzer.CurrentAnalysisLinearSystemRhs);
+		}
+
+		private void UpdateResultStorages(DateTime start, DateTime end)
+		{
+			if (ResultStorage != null)
+			{
+				foreach (var l in ChildAnalyzer.Logs)
+				{
+					ResultStorage.StoreResults(start, end, l);
+				}
+			}
+		}
+
+		private void AddHigherOrderContributions(double time)
+		{
+			for (int i = 1; i <= (int)provider.ProblemOrder; i++)
+			{
+				solutions[i].AddIntoThis(provider.GetVectorFromModelConditions((DifferentiationOrder)i, time));
+			}
+		}
+
+		private void UpdateHigherOrderDerivatives()
+		{
+			zeroOrderDerivativeSolutionOfPreviousStep.CopyFrom(solutions[0]);
+			solutions[0].CopyFrom(ChildAnalyzer.CurrentAnalysisResult);
+
+			var secondOrderDerivativeOfSolutionOfPreviousStep = solutions[(int)DifferentiationOrder.Second].Copy();
+
+			solutions[(int)DifferentiationOrder.Second] = solutions[0].Subtract(zeroOrderDerivativeSolutionOfPreviousStep);
+			solutions[(int)DifferentiationOrder.Second].LinearCombinationIntoThis(a0, solutions[(int)DifferentiationOrder.First], -a2);
+			solutions[(int)DifferentiationOrder.Second].AxpyIntoThis(secondOrderDerivativeOfSolutionOfPreviousStep, -a3);
+
+			solutions[(int)DifferentiationOrder.First].AxpyIntoThis(secondOrderDerivativeOfSolutionOfPreviousStep, a6);
+			solutions[(int)DifferentiationOrder.First].AxpyIntoThis(solutions[(int)DifferentiationOrder.Second], a7);
+		}
+
+		GenericAnalyzerState CreateState()
+		{
+			currentState = new GenericAnalyzerState(this,
+				new[]
+				{
+					(CURRENTSOLUTION, solutions[0]),
+					(PREVIOUSSOLUTION, zeroOrderDerivativeSolutionOfPreviousStep),
+					(FIRSTORDERSOLUTION, solutions[(int)DifferentiationOrder.First]),
+					(SECONDORDERSOLUTION, solutions[(int)DifferentiationOrder.Second]),
+				},
+				new[]
+				{
+					(TIME, (double)currentStep * (double) timeStep),
+					(CURRENTTIMESTEP, (double)currentStep),
+				});
+
+			return currentState;
+		}
+
+		IHaveState ICreateState.CreateState() => CreateState();
+		GenericAnalyzerState IAnalyzer.CreateState() => CreateState();
+
+		/// <summary>
+		/// Solves the linear system of equations of the current timestep
+		/// </summary>
+		void IStepwiseAnalyzer.Solve()
+		{
+			SolveCurrentTimestep();
+		}
+
+		public void AdvanceStep()
+		{
+			Debug.WriteLine("Advancing step");
+
+			UpdateHigherOrderDerivatives();
+			UpdateResultStorages(start, end);
+
+			currentStep++;
+		}
+
+		public class Builder
+		{
+			private readonly bool calculateInitialDerivativeVectors = true;
+			private readonly double timeStep;
+			private readonly double totalTime;
+			private readonly IChildAnalyzer childAnalyzer;
+			private readonly IAlgebraicModel algebraicModel;
+			private readonly ITransientAnalysisProvider provider;
+			private double beta = 0.25;
+			private double gamma = 0.5;
+			private int currentStep = 0;
+
+			public Builder(IAlgebraicModel algebraicModel, ITransientAnalysisProvider provider,
+				IChildAnalyzer childAnalyzer, double timeStep, double totalTime, bool calculateInitialDerivativeVectors = true, int currentStep = 0)
+			{
+				this.calculateInitialDerivativeVectors = calculateInitialDerivativeVectors;
+				this.algebraicModel = algebraicModel;
+				this.provider = provider;
+				this.childAnalyzer = childAnalyzer;
+				this.currentStep = currentStep;
+
+				this.timeStep = timeStep;
+				this.totalTime = totalTime;
+			}
+
+			/// <summary>
+			///
+			/// </summary>
+			/// <param name="beta">
+			/// Used in the intepolation between the accelerations of the previous and current time step, in order to obtain the
+			/// current displacements. Also called alpha by Bathe.
+			/// </param>
+			/// <param name="gamma">
+			/// Used in the intepolation between the accelerations of the previous and current time step, in order to obtain the
+			/// current velocities. Also called delta by Bathe.
+			/// </param>
+			/// <param name="allowConditionallyStable">
+			/// If set to true, the user must make sure that the time step chosen is lower than the critical step size
+			/// corresponding to these particular <paramref name="beta"/>, <paramref name="gamma"/> parameters.
+			/// </param>
+			public void SetNewmarkParameters(double beta, double gamma, bool allowConditionallyStable = false)
+			{
+				if (!allowConditionallyStable)
+				{
+					if (gamma < 0.5)
+					{
+						throw new ArgumentException(
+						"Newmark delta has to be bigger than 0.5 to ensure unconditional stability.");
+					}
+
+					if (beta < 0.25)
+					{
+						throw new ArgumentException(
+						"Newmark alpha has to be bigger than 0.25 to ensure unconditional stability.");
+					}
+				}
+				if (gamma < 0.5)
+				{
+					throw new ArgumentException("Newmark delta has to be bigger than 0.5.");
+				}
+
+				double aLimit = 0.25 * Math.Pow(0.5 + gamma, 2);
+				if (beta < aLimit)
+				{
+					throw new ArgumentException($"Newmark alpha has to be bigger than {aLimit}.");
+				}
+
+				this.gamma = gamma;
+				this.beta = beta;
+			}
+
+			/// <summary>
+			/// Central diffences: gamma = 1/2, beta = 0. Newmark results in central diffences, a conditionally stable explicit
+			/// method. To ensure stability, the time step must be &lt;= the critical step size = 2 / w,  where w is the maximum
+			/// natural radian frequency. It would be more efficient to use an explicit dynamic analyzer.
+			/// </summary>
+			public void SetNewmarkParametersForCentralDifferences()
+			{
+				gamma = 0.5;
+				beta = 0.0;
+			}
+
+			/// <summary>
+			/// Constant acceleration (also called average acceleration or trapezoid rule): gamma = 1/2, beta = 1/4.
+			/// This is the most common scheme and is unconditionally stable. In this analyzer, it is used as the default.
+			/// </summary>
+			public void SetNewmarkParametersForConstantAcceleration()
+			{
+				gamma = 0.5;
+				beta = 0.25;
+			}
+
+			/// <summary>
+			/// Linear acceleration: gamma = 1/2, beta = 1/6. This is more accurate than the default constant acceleration,
+			/// but it conditionally stable. To ensure stability, the time step must be &lt;= the critical step size = 3.464 / w
+			/// = 0.551 * T, where w is the maximum natural radian frequency and T is the minimum natural period.
+			/// </summary>
+			public void SetNewmarkParametersForLinearAcceleration()
+			{
+				gamma = 0.5;
+				beta = 1.0 / 6.0;
+			}
+
+			public NewmarkDynamicAnalyzer Build()
+				=> new NewmarkDynamicAnalyzer(algebraicModel, provider, childAnalyzer, timeStep, totalTime, beta, gamma, currentStep, calculateInitialDerivativeVectors);
+		}
+	}
+}