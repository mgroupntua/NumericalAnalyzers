using System;
using System.Diagnostics;
using MGroup.MSolve.AnalysisWorkflow;
using MGroup.MSolve.AnalysisWorkflow.Providers;
using MGroup.MSolve.AnalysisWorkflow.Transient;
using MGroup.MSolve.AnalysisWorkflow.Logging;
using MGroup.MSolve.Constitutive;
using MGroup.MSolve.DataStructures;
using MGroup.MSolve.Solution.AlgebraicModel;
using MGroup.MSolve.Solution.LinearSystem;
using MGroup.NumericalAnalyzers.Logging;
<<<<<<< HEAD
using System.Collections.Generic;
using MGroup.LinearAlgebra.Iterative;
=======
using System.Collections;
using MGroup.LinearAlgebra.Iterative;
using System.Collections.Generic;
using System.Linq;
>>>>>>> db94df58

namespace MGroup.NumericalAnalyzers.Dynamic
{
	public class PseudoTransientAnalyzer : INonLinearParentAnalyzer, IStepwiseAnalyzer
	{
		private const string TIME = TransientLiterals.TIME;
		private const string CURRENTTIMESTEP = "Current timestep";
		private const string CURRENTSOLUTION = "Current solution";

		/// <summary>
		/// This class implements a Pseudo-Transient Analyzer
		/// Authors: George Stavroulakis, Theofilos Christodoulou.
		/// </summary>
		private readonly double timeStep;

		/// <summary>
		/// This class makes the appropriate arrangements for the solution of linear dynamic equations
		/// according to implicit Newmark method
		/// Authors: George Stavroulakis, Theofilos Christodoulou.
		/// </summary>
		private readonly double totalTime;
		//private readonly IModel model;
		private readonly IAlgebraicModel algebraicModel;
		private readonly ITransientAnalysisProvider provider;
		private IGlobalVector rhs;
		private int currentStep;
		private DateTime start, end;
		private GenericAnalyzerState currentState;
		private IList<IterativeStatistics> analysisStatistics;

		/// <summary>
		/// Creates an instance that uses a specific problem type and an appropriate child analyzer for the construction of the system of equations arising from the actual physical problem.
		/// </summary>
		/// <param name="model">Instance of the model to be solved.</param>
		/// <param name="provider">Instance of the problem type to be solver.</param>
		/// <param name="childAnalyzer">Instance of the child analyzer that will handle the solution of the system of equations.</param>
		/// <param name="timeStep">Instance of the time step of the method that will be initialized.</param>
		/// <param name="totalTime">Instance of the total time of the method that will be initialized.</param>
		private PseudoTransientAnalyzer(IAlgebraicModel algebraicModel, ITransientAnalysisProvider provider,
			IChildAnalyzer childAnalyzer, double timeStep, double totalTime, int currentStep)
		{
			this.algebraicModel = algebraicModel;
			this.provider = provider;
			this.ChildAnalyzer = childAnalyzer;
			this.timeStep = timeStep;
			this.totalTime = totalTime;
			this.currentStep = currentStep;
			this.ChildAnalyzer.ParentAnalyzer = this;
			this.analysisStatistics = Enumerable.Range(0, Steps).Select(x => new IterativeStatistics() { AlgorithmName = "Pseudo-transient analyzer" }).ToArray();
		}

		public IAnalysisWorkflowLog[] Logs => null;

		public IGlobalVector CurrentAnalysisResult { get => ChildAnalyzer.CurrentAnalysisResult.Copy(); }

		public ImplicitIntegrationAnalyzerLog ResultStorage { get; set; }

		public IChildAnalyzer ChildAnalyzer { get; }

		public int CurrentStep { get => currentStep; }

		public int Steps { get => (int)(totalTime / timeStep); }

		GenericAnalyzerState IAnalyzer.CurrentState
		{
			get => currentState;
			set
			{
				currentState = value;
				currentStep = (int)currentState.StateValues[CURRENTTIMESTEP];

				//currentState.StateVectors[CURRENTSOLUTION].CheckForCompatibility = false;
				//solution.CopyFrom(currentState.StateVectors[CURRENTSOLUTION]);
				//currentState.StateVectors[CURRENTSOLUTION].CheckForCompatibility = true;
			}
		}

<<<<<<< HEAD
		public IList<IterativeStatistics> AnalysisStatistics => throw new NotImplementedException();
=======
		public IList<IterativeStatistics> AnalysisStatistics => analysisStatistics;
>>>>>>> db94df58

		/// <summary>
		/// Makes the proper solver-specific initializations before the solution of the linear system of equations. This method MUST be called before the actual solution of the aforementioned system
		/// </summary>
		public void BuildMatrices()
		{
			algebraicModel.LinearSystem.Matrix = provider.GetMatrix(DifferentiationOrder.Zero);
		}

		/// <summary>
		/// Calculates inertia forces and damping forces.
		/// </summary>
		public IGlobalVector GetOtherRhsComponents(IGlobalVector currentSolution) => algebraicModel.CreateZeroVector();

		/// <summary>
		/// Initializes the models, the solvers, child analyzers, builds the matrices, assigns loads and initializes right-hand-side vectors.
		/// </summary>
		public void Initialize(bool isFirstAnalysis = true)
		{
			if (isFirstAnalysis)
			{
				// Connect data structures of model is called by the algebraic model
				algebraicModel.OrderDofs();
			}

			BuildMatrices();
			InitializeInternalVectors();
			InitializeRhs();

			if (ChildAnalyzer == null)
			{
				throw new InvalidOperationException("Pseudo-Transient analyzer must contain an embedded analyzer.");
			}

			ChildAnalyzer.Initialize(isFirstAnalysis);
		}

		private void SolveCurrentTimestep()
		{
			Debug.WriteLine("Pseudo-Transient Analyzer step: {0}", currentStep);

			IGlobalVector rhsVector = provider.GetRhs(currentStep * timeStep);
			ChildAnalyzer.CurrentAnalysisLinearSystemRhs.CopyFrom(rhsVector);

			InitializeRhs();
			CalculateRhsImplicit();

			start = DateTime.Now;
			ChildAnalyzer.Initialize(false);
			ChildAnalyzer.Solve();
			analysisStatistics[currentStep] = ChildAnalyzer.AnalysisStatistics;
			end = DateTime.Now;
			Debug.WriteLine("Pseudo-Transient Analyzer elapsed time: {0}", end - start);
		}

		/// <summary>
		/// Solves the linear system of equations by calling the corresponding method of the specific solver attached during construction of the current instance
		/// </summary>
		public void Solve()
		{
			for (int i = 0; i < Steps; ++i)
			{
				SolveCurrentTimestep();
				AdvanceStep();
			}
		}

		/// <summary>
		/// Calculates the right-hand-side of the implicit dyanmic method. This will be used for the solution of the linear dynamic system.
		/// </summary>
		private void CalculateRhsImplicit()
		{
			ChildAnalyzer.CurrentAnalysisLinearSystemRhs.CopyFrom(rhs);
		}

		private void InitializeInternalVectors()
		{
			rhs = algebraicModel.CreateZeroVector();
		}

		private void InitializeRhs()
		{
			rhs.CopyFrom(ChildAnalyzer.CurrentAnalysisLinearSystemRhs);
		}

		private void UpdateResultStorages(DateTime start, DateTime end)
		{
			if (ResultStorage != null)
			{
				foreach (var l in ChildAnalyzer.Logs)
				{
					ResultStorage.StoreResults(start, end, l);
				}
			}
		}

		GenericAnalyzerState CreateState()
		{
			currentState = new GenericAnalyzerState(this, new[]
				{
					(String.Empty, (IGlobalVector)null)
				},
				new[]
				{
					(TIME, (double)currentStep * (double) timeStep),
					(CURRENTTIMESTEP, (double)currentStep),
				});

			return currentState;
		}

		IHaveState ICreateState.CreateState() => CreateState();
		GenericAnalyzerState IAnalyzer.CreateState() => CreateState();

		/// <summary>
		/// Solves the linear system of equations of the current timestep
		/// </summary>
		void IStepwiseAnalyzer.Solve()
		{
			SolveCurrentTimestep();
		}

		public void AdvanceStep()
		{
			Debug.WriteLine("Advancing step");
			UpdateResultStorages(start, end);
			currentStep++;
		}

		public class Builder
		{
			private readonly double timeStep;
			private readonly double totalTime;
			private readonly IChildAnalyzer childAnalyzer;
			private readonly IAlgebraicModel algebraicModel;
			private readonly ITransientAnalysisProvider provider;
			private int currentStep = 0;

			public Builder(IAlgebraicModel algebraicModel, ITransientAnalysisProvider provider,
				IChildAnalyzer childAnalyzer, double timeStep, double totalTime, int currentStep = 0)
			{
				this.algebraicModel = algebraicModel;
				this.provider = provider;
				this.childAnalyzer = childAnalyzer;
				this.currentStep = currentStep;

				this.timeStep = timeStep;
				this.totalTime = totalTime;
			}

			public PseudoTransientAnalyzer Build()
				=> new PseudoTransientAnalyzer(algebraicModel, provider, childAnalyzer, timeStep, totalTime, currentStep);
		}
	}
}<|MERGE_RESOLUTION|>--- conflicted
+++ resolved
@@ -9,15 +9,10 @@
 using MGroup.MSolve.Solution.AlgebraicModel;
 using MGroup.MSolve.Solution.LinearSystem;
 using MGroup.NumericalAnalyzers.Logging;
-<<<<<<< HEAD
-using System.Collections.Generic;
-using MGroup.LinearAlgebra.Iterative;
-=======
 using System.Collections;
 using MGroup.LinearAlgebra.Iterative;
 using System.Collections.Generic;
 using System.Linq;
->>>>>>> db94df58
 
 namespace MGroup.NumericalAnalyzers.Dynamic
 {
@@ -95,11 +90,7 @@
 			}
 		}
 
-<<<<<<< HEAD
-		public IList<IterativeStatistics> AnalysisStatistics => throw new NotImplementedException();
-=======
 		public IList<IterativeStatistics> AnalysisStatistics => analysisStatistics;
->>>>>>> db94df58
 
 		/// <summary>
 		/// Makes the proper solver-specific initializations before the solution of the linear system of equations. This method MUST be called before the actual solution of the aforementioned system
