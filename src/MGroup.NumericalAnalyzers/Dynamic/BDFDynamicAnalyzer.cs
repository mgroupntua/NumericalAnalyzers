using System;
using System.Diagnostics;
using MGroup.MSolve.AnalysisWorkflow;
using MGroup.MSolve.AnalysisWorkflow.Providers;
using MGroup.MSolve.AnalysisWorkflow.Transient;
using MGroup.MSolve.AnalysisWorkflow.Logging;
using MGroup.MSolve.Constitutive;
using MGroup.MSolve.DataStructures;
using MGroup.MSolve.Solution.AlgebraicModel;
using MGroup.MSolve.Solution.LinearSystem;
using MGroup.NumericalAnalyzers.Logging;
<<<<<<< HEAD
using System.Collections.Generic;
using MGroup.LinearAlgebra.Iterative;
=======
using System.Linq;
using MGroup.LinearAlgebra.Iterative;
using System.Collections.Generic;
>>>>>>> db94df58

namespace MGroup.NumericalAnalyzers.Dynamic
{
	/// <summary>
	/// This class makes the appropriate arrangements for the solution of linear dynamic equations
	/// according to the Backward Differentiation Formula
	/// Authors: Orestis Papas, Theofilos Christodoulou
	/// </summary>
	public class BDFDynamicAnalyzer : INonLinearParentAnalyzer, IStepwiseAnalyzer
	{
		private const string TIME = TransientLiterals.TIME;
		private const string CURRENTTIMESTEP = "Current timestep";
		private const string CURRENTSOLUTION = "Current solution";
		private const string SOLUTION_N_1 = "Previous solution (n-1)";
		private const string SOLUTION_N_2 = "Previous solution (n-2)";
		private const string SOLUTION_N_3 = "Previous solution (n-3)";
		private const string SOLUTION_N_4 = "Previous solution (n-4)";
		private const string SOLUTION_N_5 = "Previous solution (n-5)";
		private const string FIRSTORDERSOLUTION = "First order derivative of solution";

		private readonly double timeStep;

		private readonly double totalTime;

		private int currentTimeStep = 0;

		//private readonly IModel model;
		private readonly IAlgebraicModel algebraicModel;
		private readonly ITransientAnalysisProvider provider;
		private IGlobalVector rhs;
		private IGlobalVector solution;
		private IGlobalVector[] solutionOfPreviousStep;
		private IGlobalVector firstOrderDerivativeOfSolution;
		private IGlobalVector firstOrderDerivativeOfSolutionForRhs;
		private IGlobalVector firstOrderDerivativeComponentOfRhs;
		private DateTime start, end;
		private int currentStep;
		private GenericAnalyzerState currentState;
		private IList<IterativeStatistics> analysisStatistics;

		/// <summary>
		/// Creates an instance that uses a specific problem type and an appropriate child analyzer for the construction of the system of equations arising from the actual physical problem
		/// </summary>
		/// <param name="model">Instance of the model to be solved</param>
		/// <param name="provider">Instance of the problem type to be solver</param>
		/// <param name="childAnalyzer">Instance of the child analyzer that will handle the solution of the system of equations</param>
		/// <param name="timeStep">Instance of the time step of the method that will be initialized</param>
		/// <param name="totalTime">Instance of the total time of the method that will be initialized</param>
		/// <param name="bdfOrder">Order of the scheme [1,5]</param>

		private BDFDynamicAnalyzer(IAlgebraicModel algebraicModel, ITransientAnalysisProvider provider,
			IChildAnalyzer childAnalyzer, double timeStep, double totalTime, int bdfOrder, int currentTimeStep)
		{
			this.algebraicModel = algebraicModel;
			this.provider = provider;
			this.ChildAnalyzer = childAnalyzer;
			this.currentTimeStep = currentTimeStep;
			this.timeStep = timeStep;
			this.totalTime = totalTime;
			this.ChildAnalyzer.ParentAnalyzer = this;
			this.BDFOrder = bdfOrder;

			if (BDFOrder < 1 || BDFOrder > 5)
			{
				throw new ArgumentException("Wrong BDF order. Must be in [1,5]");
			}

			if (provider.ProblemOrder > DifferentiationOrder.First)
			{
				throw new ArgumentException($"Wrong problem order. Must be zero or first order and it is {provider.ProblemOrder}");
			}

			this.analysisStatistics = Enumerable.Range(0, Steps).Select(x => new IterativeStatistics() { AlgorithmName = "BDF dynamic analyzer" }).ToArray();
		}

		public int BDFOrder { get; }

		public IAnalysisWorkflowLog[] Logs => null;

		public IGlobalVector CurrentAnalysisResult { get => solution; }

		public ImplicitIntegrationAnalyzerLog ResultStorage { get; set; }

		public IChildAnalyzer ChildAnalyzer { get; }

		public int CurrentStep { get => currentTimeStep; }

		public int Steps { get => (int)(totalTime / timeStep); }

		GenericAnalyzerState IAnalyzer.CurrentState
		{
			get => currentState;
			set
			{
				currentState = value;
				currentStep = (int)currentState.StateValues[CURRENTTIMESTEP];
				currentState.StateVectors[CURRENTSOLUTION].CheckForCompatibility = false;
				currentState.StateVectors[SOLUTION_N_1].CheckForCompatibility = false;
				currentState.StateVectors[SOLUTION_N_2].CheckForCompatibility = false;
				currentState.StateVectors[SOLUTION_N_3].CheckForCompatibility = false;
				currentState.StateVectors[SOLUTION_N_4].CheckForCompatibility = false;
				currentState.StateVectors[SOLUTION_N_5].CheckForCompatibility = false;
				currentState.StateVectors[FIRSTORDERSOLUTION].CheckForCompatibility = false;

				solution.CopyFrom(currentState.StateVectors[CURRENTSOLUTION]);

				solutionOfPreviousStep[0].CopyFrom(currentState.StateVectors[SOLUTION_N_1]);
				if (solutionOfPreviousStep.Length > 1)
				{
					solutionOfPreviousStep[1].CopyFrom(currentState.StateVectors[SOLUTION_N_2]);
				}
				if (solutionOfPreviousStep.Length > 2)
				{
					solutionOfPreviousStep[2].CopyFrom(currentState.StateVectors[SOLUTION_N_3]);
				}
				if (solutionOfPreviousStep.Length > 3)
				{
					solutionOfPreviousStep[3].CopyFrom(currentState.StateVectors[SOLUTION_N_4]);
				}
				if (solutionOfPreviousStep.Length > 4)
				{
					solutionOfPreviousStep[4].CopyFrom(currentState.StateVectors[SOLUTION_N_5]);
				}

				firstOrderDerivativeOfSolution.CopyFrom(currentState.StateVectors[FIRSTORDERSOLUTION]);

				currentState.StateVectors[CURRENTSOLUTION].CheckForCompatibility = true;
				currentState.StateVectors[SOLUTION_N_1].CheckForCompatibility = true;
				currentState.StateVectors[SOLUTION_N_2].CheckForCompatibility = true;
				currentState.StateVectors[SOLUTION_N_3].CheckForCompatibility = true;
				currentState.StateVectors[SOLUTION_N_4].CheckForCompatibility = true;
				currentState.StateVectors[SOLUTION_N_5].CheckForCompatibility = true;
				currentState.StateVectors[FIRSTORDERSOLUTION].CheckForCompatibility = true;
			}
		}

		public IList<IterativeStatistics> AnalysisStatistics => throw new NotImplementedException();

		GenericAnalyzerState CreateState()
		{
			currentState = new GenericAnalyzerState(this,
				new[]
				{
					(CURRENTSOLUTION, solution),
					(SOLUTION_N_1, solutionOfPreviousStep[0]),
					(SOLUTION_N_2, solutionOfPreviousStep.Length > 1 ? solutionOfPreviousStep[1] : null),
					(SOLUTION_N_3, solutionOfPreviousStep.Length > 2 ? solutionOfPreviousStep[2] : null),
					(SOLUTION_N_4, solutionOfPreviousStep.Length > 3 ? solutionOfPreviousStep[3] : null),
					(SOLUTION_N_5, solutionOfPreviousStep.Length > 4 ? solutionOfPreviousStep[4] : null),
					(FIRSTORDERSOLUTION, firstOrderDerivativeOfSolution),
				},
				new[]
				{
					(TIME, (double)currentStep * (double) timeStep),
					(CURRENTTIMESTEP, (double)currentStep),
				});

			return currentState;
		}

		IHaveState ICreateState.CreateState() => CreateState();
		GenericAnalyzerState IAnalyzer.CreateState() => CreateState();

		public IList<IterativeStatistics> AnalysisStatistics => analysisStatistics;

		/// <summary>
		/// Solves the linear system of equations of the current timestep
		/// </summary>
		void IStepwiseAnalyzer.Solve()
		{
			SolveCurrentTimestep();
		}
		/// <summary>
		/// Makes the proper solver-specific initializations before the solution of the linear system of equations. This method MUST be called before the actual solution of the aforementioned system
		/// </summary>
		public void BuildMatrices()
		{
			var bdfFactor = Math.Min(currentTimeStep + 1, BDFOrder) switch
			{
				1 => 1d / timeStep,
				2 => 1.5d / timeStep, // 3.0 / 2.0
				3 => 11d / 6d / timeStep,
				4 => 25d / 12d / timeStep,
				5 => 137d / 60d / timeStep,
				_ => throw new ArgumentException("Wrong BDF Order"),
			};
			var matrix = provider.GetMatrix(DifferentiationOrder.Zero).Copy();
			matrix.LinearCombinationIntoThis(1d, provider.GetMatrix(DifferentiationOrder.First), bdfFactor);

			algebraicModel.LinearSystem.Matrix = matrix;
		}

		/// <summary>
		/// Calculates inertia forces and damping forces.
		/// </summary>
		public IGlobalVector GetOtherRhsComponents(IGlobalVector currentSolution)
		{
			return currentSolution;
		}

		/// <summary>
		/// Initializes the models, the solvers, child analyzers, builds the matrices, assigns loads and initializes right-hand-side vectors.
		/// </summary>
		public void Initialize(bool isFirstAnalysis = true)
		{//TODO: get initial conditions!
			if (isFirstAnalysis)
			{
				// Connect data structures of model is called by the algebraic model
				algebraicModel.OrderDofs();
			}

			BuildMatrices();
			InitializeInternalVectors();
			InitializeRhs();

			if (ChildAnalyzer == null)
			{
				throw new InvalidOperationException("Newmark analyzer must contain an embedded analyzer.");
			}

			ChildAnalyzer.Initialize(isFirstAnalysis);
		}

		private void SolveCurrentTimestep()
		{
			Debug.WriteLine("BDF step: {0}", currentTimeStep);

			IGlobalVector rhsVector = provider.GetRhs(currentTimeStep * timeStep);
			ChildAnalyzer.CurrentAnalysisLinearSystemRhs.CopyFrom(rhsVector);

			if (currentTimeStep + 1 <= BDFOrder)
			{
				BuildMatrices();
			}

			InitializeRhs();
			CalculateRhsImplicit(currentTimeStep * timeStep);

			start = DateTime.Now;
			ChildAnalyzer.Initialize(false);
			ChildAnalyzer.Solve();
			analysisStatistics[currentStep] = ChildAnalyzer.AnalysisStatistics;
			end = DateTime.Now;
			Debug.WriteLine("BDF elapsed time: {0}", end-start);
		}

		/// <summary>
		/// Solves the linear system of equations by calling the corresponding method of the specific solver attached during construction of the current instance
		/// </summary>
		public void Solve()
		{
			for (int i = 0; i < Steps; ++i)
			{
				SolveCurrentTimestep();
				AdvanceStep();
			}
		}

		public void AdvanceStep()
		{
			Debug.WriteLine("Advancing step");

			UpdateSolutionDerivatives();
			UpdateResultStorages(start, end);

			currentTimeStep++;
		}

		/// <summary>
		/// Calculates the right-hand-side of the implicit dyanmic method. This will be used for the solution of the linear dynamic system.
		/// </summary>
		private void CalculateRhsImplicit(double time)
		{
			double a2 = 1 / timeStep;
			int bdfOrderInternal = Math.Min(currentTimeStep + 1, BDFOrder);

			double[] rhsFactors = new double[bdfOrderInternal];
			switch (bdfOrderInternal)
			{
				case 1:
					rhsFactors[0] = 1; // T_n
					break;
				case 2:
					rhsFactors[0] = 4.0 / 2.0; // T_n == n+1
					rhsFactors[1] = -1.0 / 2.0; // T_n-1 == n
					break;
				case 3:
					rhsFactors[0] = 18.0 / 6.0; // T_n == n+2
					rhsFactors[1] = -9.0 / 6.0; // T_n-1 == n+1
					rhsFactors[2] = 2.0 / 6.0; // T_n-2 == n
					break;
				case 4:
					rhsFactors[0] = 48.0 / 12.0; // T_n == n+3
					rhsFactors[1] = -36.0 / 12.0; // T_n-1 == n+2
					rhsFactors[2] = 16.0 / 12.0; // T_n-2 == n+1
					rhsFactors[3] = -3.0 / 12.0; // T_n-3 == n
					break;
				case 5:
					rhsFactors[0] = 300.0 / 60.0; // T_n == n+4
					rhsFactors[1] = -300.0 / 60.0; // T_n-1 == n+3
					rhsFactors[2] = 200.0 / 60.0; // T_n-2 == n+2
					rhsFactors[3] = -75.0 / 60.0; // T_n-4 == n+1
					rhsFactors[4] = 12.0 / 60.0; // T_n-5 == n
					break;
				default: throw new ArgumentException("Wrong BDF Order");
			}

			var solutionTerm = ChildAnalyzer.CurrentAnalysisResult.Scale(rhsFactors[0]);
			//var solutionTerm = solver.LinearSystem.Solution.Scale(rhsFactors[0]);
			for (int bdfTerm = 1; bdfTerm < bdfOrderInternal; bdfTerm++)
			{
				solutionTerm.AddIntoThis(solutionOfPreviousStep[bdfTerm - 1].Scale(rhsFactors[bdfTerm]));
			}

			var modelConditions = provider.GetVectorFromModelConditions(DifferentiationOrder.First, time);
			var modelConditionsProduct = algebraicModel.CreateZeroVector();
			provider.GetMatrix(DifferentiationOrder.First).MultiplyVector(modelConditions, modelConditionsProduct);
			provider.GetMatrix(DifferentiationOrder.First).MultiplyVector(solutionTerm, firstOrderDerivativeComponentOfRhs);
			firstOrderDerivativeComponentOfRhs.AddIntoThis(modelConditionsProduct);
			//firstOrderDerivativeComponentOfRhs = provider.MatrixVectorProduct(DifferentiationOrder.First, solutionTerm);
			//firstOrderDerivativeComponentOfRhs.AddIntoThis(provider.MatrixVectorProduct(DifferentiationOrder.First, provider.GetVectorFromModelConditions(DifferentiationOrder.First, time)));
			firstOrderDerivativeComponentOfRhs.ScaleIntoThis(a2);

			IGlobalVector rhsResult = firstOrderDerivativeComponentOfRhs;
			rhsResult.AddIntoThis(rhs);

			ChildAnalyzer.CurrentAnalysisLinearSystemRhs.CopyFrom(rhsResult);
		}

		private void InitializeInternalVectors()
		{
			firstOrderDerivativeOfSolutionForRhs = algebraicModel.CreateZeroVector();
			firstOrderDerivativeComponentOfRhs = algebraicModel.CreateZeroVector();
			firstOrderDerivativeOfSolution = algebraicModel.CreateZeroVector();
			rhs = algebraicModel.CreateZeroVector();

			if (ChildAnalyzer?.CurrentAnalysisResult != null)
			{
				solution = ChildAnalyzer.CurrentAnalysisResult.Copy();
			}
			else
			{
				solution = algebraicModel.CreateZeroVector();
			}
			//if (solver.LinearSystem.Solution != null)
			//{
			//	solution = solver.LinearSystem.Solution.Copy();
			//}
			//else
			//{
			//	solution = algebraicModel.CreateZeroVector();
			//}

			solutionOfPreviousStep = new IGlobalVector[BDFOrder];
			for (int i = 0; i < BDFOrder; i++)
			{
				solutionOfPreviousStep[i] = algebraicModel.CreateZeroVector();
			}

			solutionOfPreviousStep[0].CopyFrom(provider.GetVectorFromModelConditions(DifferentiationOrder.Zero, 0));
		}

		private void InitializeRhs()
		{
			rhs.CopyFrom(ChildAnalyzer.CurrentAnalysisLinearSystemRhs);
		}

		private void UpdateResultStorages(DateTime start, DateTime end)
		{
			if (ResultStorage != null)
			{
				foreach (var l in ChildAnalyzer.Logs)
				{
					ResultStorage.StoreResults(start, end, l);
				}
			}
		}

		private void UpdateSolutionDerivatives()
		{
			int bdfOrderInternal = Math.Min(currentTimeStep + 1, BDFOrder);

			double[] firstOrderDerivativeFactors = new double[bdfOrderInternal + 1];
			switch (bdfOrderInternal)
			{
				case 1:
					firstOrderDerivativeFactors[0] = 1; // T_n+1
					firstOrderDerivativeFactors[1] = -1; // T_n
					break;
				case 2:
					firstOrderDerivativeFactors[0] = 3.0 / 2.0; // T_n+2
					firstOrderDerivativeFactors[1] = -4.0 / 2.0; // T_n+1
					firstOrderDerivativeFactors[2] = 1.0 / 2.0; // T_n
					break;
				case 3:
					firstOrderDerivativeFactors[0] = 11.0 / 6.0; // T_n+3
					firstOrderDerivativeFactors[1] = -18.0 / 6.0; // T_n+2
					firstOrderDerivativeFactors[2] = 9.0 / 6.0; // T_n+1
					firstOrderDerivativeFactors[3] = -2.0 / 6.0; // T_n
					break;
				case 4:
					firstOrderDerivativeFactors[0] = 25.0 / 12.0; // T_n+4
					firstOrderDerivativeFactors[1] = -48.0 / 12.0; // T_n+3
					firstOrderDerivativeFactors[2] = 36.0 / 12.0; // T_n+2
					firstOrderDerivativeFactors[3] = -16.0 / 12.0; // T_n+1
					firstOrderDerivativeFactors[4] = 3.0 / 12.0; // T_n
					break;
				case 5:
					firstOrderDerivativeFactors[0] = 137.0 / 60.0; // T_n+5
					firstOrderDerivativeFactors[1] = -300.0 / 60.0; // T_n+4
					firstOrderDerivativeFactors[2] = 300.0 / 60.0; // T_n+3
					firstOrderDerivativeFactors[3] = -200.0 / 60.0; // T_n+2
					firstOrderDerivativeFactors[4] = 75.0 / 60.0; // T_n+1
					firstOrderDerivativeFactors[5] = -12.0 / 60.0; // T_n
					break;
				default: throw new ArgumentException("Wrong BDF Order");
			}

			firstOrderDerivativeOfSolution.Clear();
			for (int i = 1; i < bdfOrderInternal + 1; i++)
			{
				firstOrderDerivativeOfSolution.AddIntoThis(solutionOfPreviousStep[i - 1].Scale(firstOrderDerivativeFactors[i]));
			}

			//firstOrderDerivativeOfSolution.AddIntoThis(solver.LinearSystem.Solution.Scale(firstOrderDerivativeFactors[0]));
			firstOrderDerivativeOfSolution.AddIntoThis(ChildAnalyzer.CurrentAnalysisResult.Scale(firstOrderDerivativeFactors[0]));

			for (int jj = Math.Min(currentTimeStep, BDFOrder - 1); jj >= 1; jj--)
			{
				solutionOfPreviousStep[jj] = solutionOfPreviousStep[jj - 1].Copy();
			}

			solutionOfPreviousStep[0].CopyFrom(solution);
			solution.CopyFrom(ChildAnalyzer.CurrentAnalysisResult);
		}

		public class Builder
		{
			private readonly double timeStep;
			private readonly double totalTime;
			private readonly IChildAnalyzer childAnalyzer;
			private readonly IAlgebraicModel algebraicModel;
			private readonly ITransientAnalysisProvider provider;
			private readonly int bdfOrder, currentTimeStep;

			public Builder(IAlgebraicModel algebraicModel, ITransientAnalysisProvider provider,
				IChildAnalyzer childAnalyzer, double timeStep, double totalTime, int bdfOrder, int currentTimeStep = 0)
			{
				this.algebraicModel = algebraicModel;
				this.provider = provider;
				this.childAnalyzer = childAnalyzer;

				this.currentTimeStep = currentTimeStep;
				this.timeStep = timeStep;
				this.totalTime = totalTime;
				this.bdfOrder = bdfOrder;
			}

			public BDFDynamicAnalyzer Build()
				=> new BDFDynamicAnalyzer(algebraicModel, provider, childAnalyzer, timeStep, totalTime, bdfOrder, currentTimeStep);
		}
	}
}
<|MERGE_RESOLUTION|>--- conflicted
+++ resolved
@@ -1,482 +1,475 @@
-using System;
-using System.Diagnostics;
-using MGroup.MSolve.AnalysisWorkflow;
-using MGroup.MSolve.AnalysisWorkflow.Providers;
-using MGroup.MSolve.AnalysisWorkflow.Transient;
-using MGroup.MSolve.AnalysisWorkflow.Logging;
-using MGroup.MSolve.Constitutive;
-using MGroup.MSolve.DataStructures;
-using MGroup.MSolve.Solution.AlgebraicModel;
-using MGroup.MSolve.Solution.LinearSystem;
-using MGroup.NumericalAnalyzers.Logging;
-<<<<<<< HEAD
-using System.Collections.Generic;
-using MGroup.LinearAlgebra.Iterative;
-=======
-using System.Linq;
-using MGroup.LinearAlgebra.Iterative;
-using System.Collections.Generic;
->>>>>>> db94df58
-
-namespace MGroup.NumericalAnalyzers.Dynamic
-{
-	/// <summary>
-	/// This class makes the appropriate arrangements for the solution of linear dynamic equations
-	/// according to the Backward Differentiation Formula
-	/// Authors: Orestis Papas, Theofilos Christodoulou
-	/// </summary>
-	public class BDFDynamicAnalyzer : INonLinearParentAnalyzer, IStepwiseAnalyzer
-	{
-		private const string TIME = TransientLiterals.TIME;
-		private const string CURRENTTIMESTEP = "Current timestep";
-		private const string CURRENTSOLUTION = "Current solution";
-		private const string SOLUTION_N_1 = "Previous solution (n-1)";
-		private const string SOLUTION_N_2 = "Previous solution (n-2)";
-		private const string SOLUTION_N_3 = "Previous solution (n-3)";
-		private const string SOLUTION_N_4 = "Previous solution (n-4)";
-		private const string SOLUTION_N_5 = "Previous solution (n-5)";
-		private const string FIRSTORDERSOLUTION = "First order derivative of solution";
-
-		private readonly double timeStep;
-
-		private readonly double totalTime;
-
-		private int currentTimeStep = 0;
-
-		//private readonly IModel model;
-		private readonly IAlgebraicModel algebraicModel;
-		private readonly ITransientAnalysisProvider provider;
-		private IGlobalVector rhs;
-		private IGlobalVector solution;
-		private IGlobalVector[] solutionOfPreviousStep;
-		private IGlobalVector firstOrderDerivativeOfSolution;
-		private IGlobalVector firstOrderDerivativeOfSolutionForRhs;
-		private IGlobalVector firstOrderDerivativeComponentOfRhs;
-		private DateTime start, end;
-		private int currentStep;
-		private GenericAnalyzerState currentState;
-		private IList<IterativeStatistics> analysisStatistics;
-
-		/// <summary>
-		/// Creates an instance that uses a specific problem type and an appropriate child analyzer for the construction of the system of equations arising from the actual physical problem
-		/// </summary>
-		/// <param name="model">Instance of the model to be solved</param>
-		/// <param name="provider">Instance of the problem type to be solver</param>
-		/// <param name="childAnalyzer">Instance of the child analyzer that will handle the solution of the system of equations</param>
-		/// <param name="timeStep">Instance of the time step of the method that will be initialized</param>
-		/// <param name="totalTime">Instance of the total time of the method that will be initialized</param>
-		/// <param name="bdfOrder">Order of the scheme [1,5]</param>
-
-		private BDFDynamicAnalyzer(IAlgebraicModel algebraicModel, ITransientAnalysisProvider provider,
-			IChildAnalyzer childAnalyzer, double timeStep, double totalTime, int bdfOrder, int currentTimeStep)
-		{
-			this.algebraicModel = algebraicModel;
-			this.provider = provider;
-			this.ChildAnalyzer = childAnalyzer;
-			this.currentTimeStep = currentTimeStep;
-			this.timeStep = timeStep;
-			this.totalTime = totalTime;
-			this.ChildAnalyzer.ParentAnalyzer = this;
-			this.BDFOrder = bdfOrder;
-
-			if (BDFOrder < 1 || BDFOrder > 5)
-			{
-				throw new ArgumentException("Wrong BDF order. Must be in [1,5]");
-			}
-
-			if (provider.ProblemOrder > DifferentiationOrder.First)
-			{
-				throw new ArgumentException($"Wrong problem order. Must be zero or first order and it is {provider.ProblemOrder}");
-			}
-
-			this.analysisStatistics = Enumerable.Range(0, Steps).Select(x => new IterativeStatistics() { AlgorithmName = "BDF dynamic analyzer" }).ToArray();
-		}
-
-		public int BDFOrder { get; }
-
-		public IAnalysisWorkflowLog[] Logs => null;
-
-		public IGlobalVector CurrentAnalysisResult { get => solution; }
-
-		public ImplicitIntegrationAnalyzerLog ResultStorage { get; set; }
-
-		public IChildAnalyzer ChildAnalyzer { get; }
-
-		public int CurrentStep { get => currentTimeStep; }
-
-		public int Steps { get => (int)(totalTime / timeStep); }
-
-		GenericAnalyzerState IAnalyzer.CurrentState
-		{
-			get => currentState;
-			set
-			{
-				currentState = value;
-				currentStep = (int)currentState.StateValues[CURRENTTIMESTEP];
-				currentState.StateVectors[CURRENTSOLUTION].CheckForCompatibility = false;
-				currentState.StateVectors[SOLUTION_N_1].CheckForCompatibility = false;
-				currentState.StateVectors[SOLUTION_N_2].CheckForCompatibility = false;
-				currentState.StateVectors[SOLUTION_N_3].CheckForCompatibility = false;
-				currentState.StateVectors[SOLUTION_N_4].CheckForCompatibility = false;
-				currentState.StateVectors[SOLUTION_N_5].CheckForCompatibility = false;
-				currentState.StateVectors[FIRSTORDERSOLUTION].CheckForCompatibility = false;
-
-				solution.CopyFrom(currentState.StateVectors[CURRENTSOLUTION]);
-
-				solutionOfPreviousStep[0].CopyFrom(currentState.StateVectors[SOLUTION_N_1]);
-				if (solutionOfPreviousStep.Length > 1)
-				{
-					solutionOfPreviousStep[1].CopyFrom(currentState.StateVectors[SOLUTION_N_2]);
-				}
-				if (solutionOfPreviousStep.Length > 2)
-				{
-					solutionOfPreviousStep[2].CopyFrom(currentState.StateVectors[SOLUTION_N_3]);
-				}
-				if (solutionOfPreviousStep.Length > 3)
-				{
-					solutionOfPreviousStep[3].CopyFrom(currentState.StateVectors[SOLUTION_N_4]);
-				}
-				if (solutionOfPreviousStep.Length > 4)
-				{
-					solutionOfPreviousStep[4].CopyFrom(currentState.StateVectors[SOLUTION_N_5]);
-				}
-
-				firstOrderDerivativeOfSolution.CopyFrom(currentState.StateVectors[FIRSTORDERSOLUTION]);
-
-				currentState.StateVectors[CURRENTSOLUTION].CheckForCompatibility = true;
-				currentState.StateVectors[SOLUTION_N_1].CheckForCompatibility = true;
-				currentState.StateVectors[SOLUTION_N_2].CheckForCompatibility = true;
-				currentState.StateVectors[SOLUTION_N_3].CheckForCompatibility = true;
-				currentState.StateVectors[SOLUTION_N_4].CheckForCompatibility = true;
-				currentState.StateVectors[SOLUTION_N_5].CheckForCompatibility = true;
-				currentState.StateVectors[FIRSTORDERSOLUTION].CheckForCompatibility = true;
-			}
-		}
-
-		public IList<IterativeStatistics> AnalysisStatistics => throw new NotImplementedException();
-
-		GenericAnalyzerState CreateState()
-		{
-			currentState = new GenericAnalyzerState(this,
-				new[]
-				{
-					(CURRENTSOLUTION, solution),
-					(SOLUTION_N_1, solutionOfPreviousStep[0]),
-					(SOLUTION_N_2, solutionOfPreviousStep.Length > 1 ? solutionOfPreviousStep[1] : null),
-					(SOLUTION_N_3, solutionOfPreviousStep.Length > 2 ? solutionOfPreviousStep[2] : null),
-					(SOLUTION_N_4, solutionOfPreviousStep.Length > 3 ? solutionOfPreviousStep[3] : null),
-					(SOLUTION_N_5, solutionOfPreviousStep.Length > 4 ? solutionOfPreviousStep[4] : null),
-					(FIRSTORDERSOLUTION, firstOrderDerivativeOfSolution),
-				},
-				new[]
-				{
-					(TIME, (double)currentStep * (double) timeStep),
-					(CURRENTTIMESTEP, (double)currentStep),
-				});
-
-			return currentState;
-		}
-
-		IHaveState ICreateState.CreateState() => CreateState();
-		GenericAnalyzerState IAnalyzer.CreateState() => CreateState();
-
-		public IList<IterativeStatistics> AnalysisStatistics => analysisStatistics;
-
-		/// <summary>
-		/// Solves the linear system of equations of the current timestep
-		/// </summary>
-		void IStepwiseAnalyzer.Solve()
-		{
-			SolveCurrentTimestep();
-		}
-		/// <summary>
-		/// Makes the proper solver-specific initializations before the solution of the linear system of equations. This method MUST be called before the actual solution of the aforementioned system
-		/// </summary>
-		public void BuildMatrices()
-		{
-			var bdfFactor = Math.Min(currentTimeStep + 1, BDFOrder) switch
-			{
-				1 => 1d / timeStep,
-				2 => 1.5d / timeStep, // 3.0 / 2.0
-				3 => 11d / 6d / timeStep,
-				4 => 25d / 12d / timeStep,
-				5 => 137d / 60d / timeStep,
-				_ => throw new ArgumentException("Wrong BDF Order"),
-			};
-			var matrix = provider.GetMatrix(DifferentiationOrder.Zero).Copy();
-			matrix.LinearCombinationIntoThis(1d, provider.GetMatrix(DifferentiationOrder.First), bdfFactor);
-
-			algebraicModel.LinearSystem.Matrix = matrix;
-		}
-
-		/// <summary>
-		/// Calculates inertia forces and damping forces.
-		/// </summary>
-		public IGlobalVector GetOtherRhsComponents(IGlobalVector currentSolution)
-		{
-			return currentSolution;
-		}
-
-		/// <summary>
-		/// Initializes the models, the solvers, child analyzers, builds the matrices, assigns loads and initializes right-hand-side vectors.
-		/// </summary>
-		public void Initialize(bool isFirstAnalysis = true)
-		{//TODO: get initial conditions!
-			if (isFirstAnalysis)
-			{
-				// Connect data structures of model is called by the algebraic model
-				algebraicModel.OrderDofs();
-			}
-
-			BuildMatrices();
-			InitializeInternalVectors();
-			InitializeRhs();
-
-			if (ChildAnalyzer == null)
-			{
-				throw new InvalidOperationException("Newmark analyzer must contain an embedded analyzer.");
-			}
-
-			ChildAnalyzer.Initialize(isFirstAnalysis);
-		}
-
-		private void SolveCurrentTimestep()
-		{
-			Debug.WriteLine("BDF step: {0}", currentTimeStep);
-
-			IGlobalVector rhsVector = provider.GetRhs(currentTimeStep * timeStep);
-			ChildAnalyzer.CurrentAnalysisLinearSystemRhs.CopyFrom(rhsVector);
-
-			if (currentTimeStep + 1 <= BDFOrder)
-			{
-				BuildMatrices();
-			}
-
-			InitializeRhs();
-			CalculateRhsImplicit(currentTimeStep * timeStep);
-
-			start = DateTime.Now;
-			ChildAnalyzer.Initialize(false);
-			ChildAnalyzer.Solve();
-			analysisStatistics[currentStep] = ChildAnalyzer.AnalysisStatistics;
-			end = DateTime.Now;
-			Debug.WriteLine("BDF elapsed time: {0}", end-start);
-		}
-
-		/// <summary>
-		/// Solves the linear system of equations by calling the corresponding method of the specific solver attached during construction of the current instance
-		/// </summary>
-		public void Solve()
-		{
-			for (int i = 0; i < Steps; ++i)
-			{
-				SolveCurrentTimestep();
-				AdvanceStep();
-			}
-		}
-
-		public void AdvanceStep()
-		{
-			Debug.WriteLine("Advancing step");
-
-			UpdateSolutionDerivatives();
-			UpdateResultStorages(start, end);
-
-			currentTimeStep++;
-		}
-
-		/// <summary>
-		/// Calculates the right-hand-side of the implicit dyanmic method. This will be used for the solution of the linear dynamic system.
-		/// </summary>
-		private void CalculateRhsImplicit(double time)
-		{
-			double a2 = 1 / timeStep;
-			int bdfOrderInternal = Math.Min(currentTimeStep + 1, BDFOrder);
-
-			double[] rhsFactors = new double[bdfOrderInternal];
-			switch (bdfOrderInternal)
-			{
-				case 1:
-					rhsFactors[0] = 1; // T_n
-					break;
-				case 2:
-					rhsFactors[0] = 4.0 / 2.0; // T_n == n+1
-					rhsFactors[1] = -1.0 / 2.0; // T_n-1 == n
-					break;
-				case 3:
-					rhsFactors[0] = 18.0 / 6.0; // T_n == n+2
-					rhsFactors[1] = -9.0 / 6.0; // T_n-1 == n+1
-					rhsFactors[2] = 2.0 / 6.0; // T_n-2 == n
-					break;
-				case 4:
-					rhsFactors[0] = 48.0 / 12.0; // T_n == n+3
-					rhsFactors[1] = -36.0 / 12.0; // T_n-1 == n+2
-					rhsFactors[2] = 16.0 / 12.0; // T_n-2 == n+1
-					rhsFactors[3] = -3.0 / 12.0; // T_n-3 == n
-					break;
-				case 5:
-					rhsFactors[0] = 300.0 / 60.0; // T_n == n+4
-					rhsFactors[1] = -300.0 / 60.0; // T_n-1 == n+3
-					rhsFactors[2] = 200.0 / 60.0; // T_n-2 == n+2
-					rhsFactors[3] = -75.0 / 60.0; // T_n-4 == n+1
-					rhsFactors[4] = 12.0 / 60.0; // T_n-5 == n
-					break;
-				default: throw new ArgumentException("Wrong BDF Order");
-			}
-
-			var solutionTerm = ChildAnalyzer.CurrentAnalysisResult.Scale(rhsFactors[0]);
-			//var solutionTerm = solver.LinearSystem.Solution.Scale(rhsFactors[0]);
-			for (int bdfTerm = 1; bdfTerm < bdfOrderInternal; bdfTerm++)
-			{
-				solutionTerm.AddIntoThis(solutionOfPreviousStep[bdfTerm - 1].Scale(rhsFactors[bdfTerm]));
-			}
-
-			var modelConditions = provider.GetVectorFromModelConditions(DifferentiationOrder.First, time);
-			var modelConditionsProduct = algebraicModel.CreateZeroVector();
-			provider.GetMatrix(DifferentiationOrder.First).MultiplyVector(modelConditions, modelConditionsProduct);
-			provider.GetMatrix(DifferentiationOrder.First).MultiplyVector(solutionTerm, firstOrderDerivativeComponentOfRhs);
-			firstOrderDerivativeComponentOfRhs.AddIntoThis(modelConditionsProduct);
-			//firstOrderDerivativeComponentOfRhs = provider.MatrixVectorProduct(DifferentiationOrder.First, solutionTerm);
-			//firstOrderDerivativeComponentOfRhs.AddIntoThis(provider.MatrixVectorProduct(DifferentiationOrder.First, provider.GetVectorFromModelConditions(DifferentiationOrder.First, time)));
-			firstOrderDerivativeComponentOfRhs.ScaleIntoThis(a2);
-
-			IGlobalVector rhsResult = firstOrderDerivativeComponentOfRhs;
-			rhsResult.AddIntoThis(rhs);
-
-			ChildAnalyzer.CurrentAnalysisLinearSystemRhs.CopyFrom(rhsResult);
-		}
-
-		private void InitializeInternalVectors()
-		{
-			firstOrderDerivativeOfSolutionForRhs = algebraicModel.CreateZeroVector();
-			firstOrderDerivativeComponentOfRhs = algebraicModel.CreateZeroVector();
-			firstOrderDerivativeOfSolution = algebraicModel.CreateZeroVector();
-			rhs = algebraicModel.CreateZeroVector();
-
-			if (ChildAnalyzer?.CurrentAnalysisResult != null)
-			{
-				solution = ChildAnalyzer.CurrentAnalysisResult.Copy();
-			}
-			else
-			{
-				solution = algebraicModel.CreateZeroVector();
-			}
-			//if (solver.LinearSystem.Solution != null)
-			//{
-			//	solution = solver.LinearSystem.Solution.Copy();
-			//}
-			//else
-			//{
-			//	solution = algebraicModel.CreateZeroVector();
-			//}
-
-			solutionOfPreviousStep = new IGlobalVector[BDFOrder];
-			for (int i = 0; i < BDFOrder; i++)
-			{
-				solutionOfPreviousStep[i] = algebraicModel.CreateZeroVector();
-			}
-
-			solutionOfPreviousStep[0].CopyFrom(provider.GetVectorFromModelConditions(DifferentiationOrder.Zero, 0));
-		}
-
-		private void InitializeRhs()
-		{
-			rhs.CopyFrom(ChildAnalyzer.CurrentAnalysisLinearSystemRhs);
-		}
-
-		private void UpdateResultStorages(DateTime start, DateTime end)
-		{
-			if (ResultStorage != null)
-			{
-				foreach (var l in ChildAnalyzer.Logs)
-				{
-					ResultStorage.StoreResults(start, end, l);
-				}
-			}
-		}
-
-		private void UpdateSolutionDerivatives()
-		{
-			int bdfOrderInternal = Math.Min(currentTimeStep + 1, BDFOrder);
-
-			double[] firstOrderDerivativeFactors = new double[bdfOrderInternal + 1];
-			switch (bdfOrderInternal)
-			{
-				case 1:
-					firstOrderDerivativeFactors[0] = 1; // T_n+1
-					firstOrderDerivativeFactors[1] = -1; // T_n
-					break;
-				case 2:
-					firstOrderDerivativeFactors[0] = 3.0 / 2.0; // T_n+2
-					firstOrderDerivativeFactors[1] = -4.0 / 2.0; // T_n+1
-					firstOrderDerivativeFactors[2] = 1.0 / 2.0; // T_n
-					break;
-				case 3:
-					firstOrderDerivativeFactors[0] = 11.0 / 6.0; // T_n+3
-					firstOrderDerivativeFactors[1] = -18.0 / 6.0; // T_n+2
-					firstOrderDerivativeFactors[2] = 9.0 / 6.0; // T_n+1
-					firstOrderDerivativeFactors[3] = -2.0 / 6.0; // T_n
-					break;
-				case 4:
-					firstOrderDerivativeFactors[0] = 25.0 / 12.0; // T_n+4
-					firstOrderDerivativeFactors[1] = -48.0 / 12.0; // T_n+3
-					firstOrderDerivativeFactors[2] = 36.0 / 12.0; // T_n+2
-					firstOrderDerivativeFactors[3] = -16.0 / 12.0; // T_n+1
-					firstOrderDerivativeFactors[4] = 3.0 / 12.0; // T_n
-					break;
-				case 5:
-					firstOrderDerivativeFactors[0] = 137.0 / 60.0; // T_n+5
-					firstOrderDerivativeFactors[1] = -300.0 / 60.0; // T_n+4
-					firstOrderDerivativeFactors[2] = 300.0 / 60.0; // T_n+3
-					firstOrderDerivativeFactors[3] = -200.0 / 60.0; // T_n+2
-					firstOrderDerivativeFactors[4] = 75.0 / 60.0; // T_n+1
-					firstOrderDerivativeFactors[5] = -12.0 / 60.0; // T_n
-					break;
-				default: throw new ArgumentException("Wrong BDF Order");
-			}
-
-			firstOrderDerivativeOfSolution.Clear();
-			for (int i = 1; i < bdfOrderInternal + 1; i++)
-			{
-				firstOrderDerivativeOfSolution.AddIntoThis(solutionOfPreviousStep[i - 1].Scale(firstOrderDerivativeFactors[i]));
-			}
-
-			//firstOrderDerivativeOfSolution.AddIntoThis(solver.LinearSystem.Solution.Scale(firstOrderDerivativeFactors[0]));
-			firstOrderDerivativeOfSolution.AddIntoThis(ChildAnalyzer.CurrentAnalysisResult.Scale(firstOrderDerivativeFactors[0]));
-
-			for (int jj = Math.Min(currentTimeStep, BDFOrder - 1); jj >= 1; jj--)
-			{
-				solutionOfPreviousStep[jj] = solutionOfPreviousStep[jj - 1].Copy();
-			}
-
-			solutionOfPreviousStep[0].CopyFrom(solution);
-			solution.CopyFrom(ChildAnalyzer.CurrentAnalysisResult);
-		}
-
-		public class Builder
-		{
-			private readonly double timeStep;
-			private readonly double totalTime;
-			private readonly IChildAnalyzer childAnalyzer;
-			private readonly IAlgebraicModel algebraicModel;
-			private readonly ITransientAnalysisProvider provider;
-			private readonly int bdfOrder, currentTimeStep;
-
-			public Builder(IAlgebraicModel algebraicModel, ITransientAnalysisProvider provider,
-				IChildAnalyzer childAnalyzer, double timeStep, double totalTime, int bdfOrder, int currentTimeStep = 0)
-			{
-				this.algebraicModel = algebraicModel;
-				this.provider = provider;
-				this.childAnalyzer = childAnalyzer;
-
-				this.currentTimeStep = currentTimeStep;
-				this.timeStep = timeStep;
-				this.totalTime = totalTime;
-				this.bdfOrder = bdfOrder;
-			}
-
-			public BDFDynamicAnalyzer Build()
-				=> new BDFDynamicAnalyzer(algebraicModel, provider, childAnalyzer, timeStep, totalTime, bdfOrder, currentTimeStep);
-		}
-	}
-}
+using System;
+using System.Diagnostics;
+using MGroup.MSolve.AnalysisWorkflow;
+using MGroup.MSolve.AnalysisWorkflow.Providers;
+using MGroup.MSolve.AnalysisWorkflow.Transient;
+using MGroup.MSolve.AnalysisWorkflow.Logging;
+using MGroup.MSolve.Constitutive;
+using MGroup.MSolve.DataStructures;
+using MGroup.MSolve.Solution.AlgebraicModel;
+using MGroup.MSolve.Solution.LinearSystem;
+using MGroup.NumericalAnalyzers.Logging;
+using System.Linq;
+using MGroup.LinearAlgebra.Iterative;
+using System.Collections.Generic;
+
+namespace MGroup.NumericalAnalyzers.Dynamic
+{
+	/// <summary>
+	/// This class makes the appropriate arrangements for the solution of linear dynamic equations
+	/// according to the Backward Differentiation Formula
+	/// Authors: Orestis Papas, Theofilos Christodoulou
+	/// </summary>
+	public class BDFDynamicAnalyzer : INonLinearParentAnalyzer, IStepwiseAnalyzer
+	{
+		private const string TIME = TransientLiterals.TIME;
+		private const string CURRENTTIMESTEP = "Current timestep";
+		private const string CURRENTSOLUTION = "Current solution";
+		private const string SOLUTION_N_1 = "Previous solution (n-1)";
+		private const string SOLUTION_N_2 = "Previous solution (n-2)";
+		private const string SOLUTION_N_3 = "Previous solution (n-3)";
+		private const string SOLUTION_N_4 = "Previous solution (n-4)";
+		private const string SOLUTION_N_5 = "Previous solution (n-5)";
+		private const string FIRSTORDERSOLUTION = "First order derivative of solution";
+
+		private readonly double timeStep;
+
+		private readonly double totalTime;
+
+		private int currentTimeStep = 0;
+
+		//private readonly IModel model;
+		private readonly IAlgebraicModel algebraicModel;
+		private readonly ITransientAnalysisProvider provider;
+		private IGlobalVector rhs;
+		private IGlobalVector solution;
+		private IGlobalVector[] solutionOfPreviousStep;
+		private IGlobalVector firstOrderDerivativeOfSolution;
+		private IGlobalVector firstOrderDerivativeOfSolutionForRhs;
+		private IGlobalVector firstOrderDerivativeComponentOfRhs;
+		private DateTime start, end;
+		private int currentStep;
+		private GenericAnalyzerState currentState;
+		private IList<IterativeStatistics> analysisStatistics;
+
+		/// <summary>
+		/// Creates an instance that uses a specific problem type and an appropriate child analyzer for the construction of the system of equations arising from the actual physical problem
+		/// </summary>
+		/// <param name="model">Instance of the model to be solved</param>
+		/// <param name="provider">Instance of the problem type to be solver</param>
+		/// <param name="childAnalyzer">Instance of the child analyzer that will handle the solution of the system of equations</param>
+		/// <param name="timeStep">Instance of the time step of the method that will be initialized</param>
+		/// <param name="totalTime">Instance of the total time of the method that will be initialized</param>
+		/// <param name="bdfOrder">Order of the scheme [1,5]</param>
+
+		private BDFDynamicAnalyzer(IAlgebraicModel algebraicModel, ITransientAnalysisProvider provider,
+			IChildAnalyzer childAnalyzer, double timeStep, double totalTime, int bdfOrder, int currentTimeStep)
+		{
+			this.algebraicModel = algebraicModel;
+			this.provider = provider;
+			this.ChildAnalyzer = childAnalyzer;
+			this.currentTimeStep = currentTimeStep;
+			this.timeStep = timeStep;
+			this.totalTime = totalTime;
+			this.ChildAnalyzer.ParentAnalyzer = this;
+			this.BDFOrder = bdfOrder;
+
+			if (BDFOrder < 1 || BDFOrder > 5)
+			{
+				throw new ArgumentException("Wrong BDF order. Must be in [1,5]");
+			}
+
+			if (provider.ProblemOrder > DifferentiationOrder.First)
+			{
+				throw new ArgumentException($"Wrong problem order. Must be zero or first order and it is {provider.ProblemOrder}");
+			}
+
+			this.analysisStatistics = Enumerable.Range(0, Steps).Select(x => new IterativeStatistics() { AlgorithmName = "BDF dynamic analyzer" }).ToArray();
+		}
+
+		public int BDFOrder { get; }
+
+		public IAnalysisWorkflowLog[] Logs => null;
+
+		public IGlobalVector CurrentAnalysisResult { get => solution; }
+
+		public ImplicitIntegrationAnalyzerLog ResultStorage { get; set; }
+
+		public IChildAnalyzer ChildAnalyzer { get; }
+
+		public int CurrentStep { get => currentTimeStep; }
+
+		public int Steps { get => (int)(totalTime / timeStep); }
+
+		GenericAnalyzerState IAnalyzer.CurrentState
+		{
+			get => currentState;
+			set
+			{
+				currentState = value;
+				currentStep = (int)currentState.StateValues[CURRENTTIMESTEP];
+				currentState.StateVectors[CURRENTSOLUTION].CheckForCompatibility = false;
+				currentState.StateVectors[SOLUTION_N_1].CheckForCompatibility = false;
+				currentState.StateVectors[SOLUTION_N_2].CheckForCompatibility = false;
+				currentState.StateVectors[SOLUTION_N_3].CheckForCompatibility = false;
+				currentState.StateVectors[SOLUTION_N_4].CheckForCompatibility = false;
+				currentState.StateVectors[SOLUTION_N_5].CheckForCompatibility = false;
+				currentState.StateVectors[FIRSTORDERSOLUTION].CheckForCompatibility = false;
+
+				solution.CopyFrom(currentState.StateVectors[CURRENTSOLUTION]);
+
+				solutionOfPreviousStep[0].CopyFrom(currentState.StateVectors[SOLUTION_N_1]);
+				if (solutionOfPreviousStep.Length > 1)
+				{
+					solutionOfPreviousStep[1].CopyFrom(currentState.StateVectors[SOLUTION_N_2]);
+				}
+				if (solutionOfPreviousStep.Length > 2)
+				{
+					solutionOfPreviousStep[2].CopyFrom(currentState.StateVectors[SOLUTION_N_3]);
+				}
+				if (solutionOfPreviousStep.Length > 3)
+				{
+					solutionOfPreviousStep[3].CopyFrom(currentState.StateVectors[SOLUTION_N_4]);
+				}
+				if (solutionOfPreviousStep.Length > 4)
+				{
+					solutionOfPreviousStep[4].CopyFrom(currentState.StateVectors[SOLUTION_N_5]);
+				}
+
+				firstOrderDerivativeOfSolution.CopyFrom(currentState.StateVectors[FIRSTORDERSOLUTION]);
+
+				currentState.StateVectors[CURRENTSOLUTION].CheckForCompatibility = true;
+				currentState.StateVectors[SOLUTION_N_1].CheckForCompatibility = true;
+				currentState.StateVectors[SOLUTION_N_2].CheckForCompatibility = true;
+				currentState.StateVectors[SOLUTION_N_3].CheckForCompatibility = true;
+				currentState.StateVectors[SOLUTION_N_4].CheckForCompatibility = true;
+				currentState.StateVectors[SOLUTION_N_5].CheckForCompatibility = true;
+				currentState.StateVectors[FIRSTORDERSOLUTION].CheckForCompatibility = true;
+			}
+		}
+
+		GenericAnalyzerState CreateState()
+		{
+			currentState = new GenericAnalyzerState(this,
+				new[]
+				{
+					(CURRENTSOLUTION, solution),
+					(SOLUTION_N_1, solutionOfPreviousStep[0]),
+					(SOLUTION_N_2, solutionOfPreviousStep.Length > 1 ? solutionOfPreviousStep[1] : null),
+					(SOLUTION_N_3, solutionOfPreviousStep.Length > 2 ? solutionOfPreviousStep[2] : null),
+					(SOLUTION_N_4, solutionOfPreviousStep.Length > 3 ? solutionOfPreviousStep[3] : null),
+					(SOLUTION_N_5, solutionOfPreviousStep.Length > 4 ? solutionOfPreviousStep[4] : null),
+					(FIRSTORDERSOLUTION, firstOrderDerivativeOfSolution),
+				},
+				new[]
+				{
+					(TIME, (double)currentStep * (double) timeStep),
+					(CURRENTTIMESTEP, (double)currentStep),
+				});
+
+			return currentState;
+		}
+
+		IHaveState ICreateState.CreateState() => CreateState();
+		GenericAnalyzerState IAnalyzer.CreateState() => CreateState();
+
+		public IList<IterativeStatistics> AnalysisStatistics => analysisStatistics;
+
+		/// <summary>
+		/// Solves the linear system of equations of the current timestep
+		/// </summary>
+		void IStepwiseAnalyzer.Solve()
+		{
+			SolveCurrentTimestep();
+		}
+		/// <summary>
+		/// Makes the proper solver-specific initializations before the solution of the linear system of equations. This method MUST be called before the actual solution of the aforementioned system
+		/// </summary>
+		public void BuildMatrices()
+		{
+			var bdfFactor = Math.Min(currentTimeStep + 1, BDFOrder) switch
+			{
+				1 => 1d / timeStep,
+				2 => 1.5d / timeStep, // 3.0 / 2.0
+				3 => 11d / 6d / timeStep,
+				4 => 25d / 12d / timeStep,
+				5 => 137d / 60d / timeStep,
+				_ => throw new ArgumentException("Wrong BDF Order"),
+			};
+			var matrix = provider.GetMatrix(DifferentiationOrder.Zero).Copy();
+			matrix.LinearCombinationIntoThis(1d, provider.GetMatrix(DifferentiationOrder.First), bdfFactor);
+
+			algebraicModel.LinearSystem.Matrix = matrix;
+		}
+
+		/// <summary>
+		/// Calculates inertia forces and damping forces.
+		/// </summary>
+		public IGlobalVector GetOtherRhsComponents(IGlobalVector currentSolution)
+		{
+			return currentSolution;
+		}
+
+		/// <summary>
+		/// Initializes the models, the solvers, child analyzers, builds the matrices, assigns loads and initializes right-hand-side vectors.
+		/// </summary>
+		public void Initialize(bool isFirstAnalysis = true)
+		{//TODO: get initial conditions!
+			if (isFirstAnalysis)
+			{
+				// Connect data structures of model is called by the algebraic model
+				algebraicModel.OrderDofs();
+			}
+
+			BuildMatrices();
+			InitializeInternalVectors();
+			InitializeRhs();
+
+			if (ChildAnalyzer == null)
+			{
+				throw new InvalidOperationException("Newmark analyzer must contain an embedded analyzer.");
+			}
+
+			ChildAnalyzer.Initialize(isFirstAnalysis);
+		}
+
+		private void SolveCurrentTimestep()
+		{
+			Debug.WriteLine("BDF step: {0}", currentTimeStep);
+
+			IGlobalVector rhsVector = provider.GetRhs(currentTimeStep * timeStep);
+			ChildAnalyzer.CurrentAnalysisLinearSystemRhs.CopyFrom(rhsVector);
+
+			if (currentTimeStep + 1 <= BDFOrder)
+			{
+				BuildMatrices();
+			}
+
+			InitializeRhs();
+			CalculateRhsImplicit(currentTimeStep * timeStep);
+
+			start = DateTime.Now;
+			ChildAnalyzer.Initialize(false);
+			ChildAnalyzer.Solve();
+			analysisStatistics[currentStep] = ChildAnalyzer.AnalysisStatistics;
+			end = DateTime.Now;
+			Debug.WriteLine("BDF elapsed time: {0}", end-start);
+		}
+
+		/// <summary>
+		/// Solves the linear system of equations by calling the corresponding method of the specific solver attached during construction of the current instance
+		/// </summary>
+		public void Solve()
+		{
+			for (int i = 0; i < Steps; ++i)
+			{
+				SolveCurrentTimestep();
+				AdvanceStep();
+			}
+		}
+
+		public void AdvanceStep()
+		{
+			Debug.WriteLine("Advancing step");
+
+			UpdateSolutionDerivatives();
+			UpdateResultStorages(start, end);
+
+			currentTimeStep++;
+		}
+
+		/// <summary>
+		/// Calculates the right-hand-side of the implicit dyanmic method. This will be used for the solution of the linear dynamic system.
+		/// </summary>
+		private void CalculateRhsImplicit(double time)
+		{
+			double a2 = 1 / timeStep;
+			int bdfOrderInternal = Math.Min(currentTimeStep + 1, BDFOrder);
+
+			double[] rhsFactors = new double[bdfOrderInternal];
+			switch (bdfOrderInternal)
+			{
+				case 1:
+					rhsFactors[0] = 1; // T_n
+					break;
+				case 2:
+					rhsFactors[0] = 4.0 / 2.0; // T_n == n+1
+					rhsFactors[1] = -1.0 / 2.0; // T_n-1 == n
+					break;
+				case 3:
+					rhsFactors[0] = 18.0 / 6.0; // T_n == n+2
+					rhsFactors[1] = -9.0 / 6.0; // T_n-1 == n+1
+					rhsFactors[2] = 2.0 / 6.0; // T_n-2 == n
+					break;
+				case 4:
+					rhsFactors[0] = 48.0 / 12.0; // T_n == n+3
+					rhsFactors[1] = -36.0 / 12.0; // T_n-1 == n+2
+					rhsFactors[2] = 16.0 / 12.0; // T_n-2 == n+1
+					rhsFactors[3] = -3.0 / 12.0; // T_n-3 == n
+					break;
+				case 5:
+					rhsFactors[0] = 300.0 / 60.0; // T_n == n+4
+					rhsFactors[1] = -300.0 / 60.0; // T_n-1 == n+3
+					rhsFactors[2] = 200.0 / 60.0; // T_n-2 == n+2
+					rhsFactors[3] = -75.0 / 60.0; // T_n-4 == n+1
+					rhsFactors[4] = 12.0 / 60.0; // T_n-5 == n
+					break;
+				default: throw new ArgumentException("Wrong BDF Order");
+			}
+
+			var solutionTerm = ChildAnalyzer.CurrentAnalysisResult.Scale(rhsFactors[0]);
+			//var solutionTerm = solver.LinearSystem.Solution.Scale(rhsFactors[0]);
+			for (int bdfTerm = 1; bdfTerm < bdfOrderInternal; bdfTerm++)
+			{
+				solutionTerm.AddIntoThis(solutionOfPreviousStep[bdfTerm - 1].Scale(rhsFactors[bdfTerm]));
+			}
+
+			var modelConditions = provider.GetVectorFromModelConditions(DifferentiationOrder.First, time);
+			var modelConditionsProduct = algebraicModel.CreateZeroVector();
+			provider.GetMatrix(DifferentiationOrder.First).MultiplyVector(modelConditions, modelConditionsProduct);
+			provider.GetMatrix(DifferentiationOrder.First).MultiplyVector(solutionTerm, firstOrderDerivativeComponentOfRhs);
+			firstOrderDerivativeComponentOfRhs.AddIntoThis(modelConditionsProduct);
+			//firstOrderDerivativeComponentOfRhs = provider.MatrixVectorProduct(DifferentiationOrder.First, solutionTerm);
+			//firstOrderDerivativeComponentOfRhs.AddIntoThis(provider.MatrixVectorProduct(DifferentiationOrder.First, provider.GetVectorFromModelConditions(DifferentiationOrder.First, time)));
+			firstOrderDerivativeComponentOfRhs.ScaleIntoThis(a2);
+
+			IGlobalVector rhsResult = firstOrderDerivativeComponentOfRhs;
+			rhsResult.AddIntoThis(rhs);
+
+			ChildAnalyzer.CurrentAnalysisLinearSystemRhs.CopyFrom(rhsResult);
+		}
+
+		private void InitializeInternalVectors()
+		{
+			firstOrderDerivativeOfSolutionForRhs = algebraicModel.CreateZeroVector();
+			firstOrderDerivativeComponentOfRhs = algebraicModel.CreateZeroVector();
+			firstOrderDerivativeOfSolution = algebraicModel.CreateZeroVector();
+			rhs = algebraicModel.CreateZeroVector();
+
+			if (ChildAnalyzer?.CurrentAnalysisResult != null)
+			{
+				solution = ChildAnalyzer.CurrentAnalysisResult.Copy();
+			}
+			else
+			{
+				solution = algebraicModel.CreateZeroVector();
+			}
+			//if (solver.LinearSystem.Solution != null)
+			//{
+			//	solution = solver.LinearSystem.Solution.Copy();
+			//}
+			//else
+			//{
+			//	solution = algebraicModel.CreateZeroVector();
+			//}
+
+			solutionOfPreviousStep = new IGlobalVector[BDFOrder];
+			for (int i = 0; i < BDFOrder; i++)
+			{
+				solutionOfPreviousStep[i] = algebraicModel.CreateZeroVector();
+			}
+
+			solutionOfPreviousStep[0].CopyFrom(provider.GetVectorFromModelConditions(DifferentiationOrder.Zero, 0));
+		}
+
+		private void InitializeRhs()
+		{
+			rhs.CopyFrom(ChildAnalyzer.CurrentAnalysisLinearSystemRhs);
+		}
+
+		private void UpdateResultStorages(DateTime start, DateTime end)
+		{
+			if (ResultStorage != null)
+			{
+				foreach (var l in ChildAnalyzer.Logs)
+				{
+					ResultStorage.StoreResults(start, end, l);
+				}
+			}
+		}
+
+		private void UpdateSolutionDerivatives()
+		{
+			int bdfOrderInternal = Math.Min(currentTimeStep + 1, BDFOrder);
+
+			double[] firstOrderDerivativeFactors = new double[bdfOrderInternal + 1];
+			switch (bdfOrderInternal)
+			{
+				case 1:
+					firstOrderDerivativeFactors[0] = 1; // T_n+1
+					firstOrderDerivativeFactors[1] = -1; // T_n
+					break;
+				case 2:
+					firstOrderDerivativeFactors[0] = 3.0 / 2.0; // T_n+2
+					firstOrderDerivativeFactors[1] = -4.0 / 2.0; // T_n+1
+					firstOrderDerivativeFactors[2] = 1.0 / 2.0; // T_n
+					break;
+				case 3:
+					firstOrderDerivativeFactors[0] = 11.0 / 6.0; // T_n+3
+					firstOrderDerivativeFactors[1] = -18.0 / 6.0; // T_n+2
+					firstOrderDerivativeFactors[2] = 9.0 / 6.0; // T_n+1
+					firstOrderDerivativeFactors[3] = -2.0 / 6.0; // T_n
+					break;
+				case 4:
+					firstOrderDerivativeFactors[0] = 25.0 / 12.0; // T_n+4
+					firstOrderDerivativeFactors[1] = -48.0 / 12.0; // T_n+3
+					firstOrderDerivativeFactors[2] = 36.0 / 12.0; // T_n+2
+					firstOrderDerivativeFactors[3] = -16.0 / 12.0; // T_n+1
+					firstOrderDerivativeFactors[4] = 3.0 / 12.0; // T_n
+					break;
+				case 5:
+					firstOrderDerivativeFactors[0] = 137.0 / 60.0; // T_n+5
+					firstOrderDerivativeFactors[1] = -300.0 / 60.0; // T_n+4
+					firstOrderDerivativeFactors[2] = 300.0 / 60.0; // T_n+3
+					firstOrderDerivativeFactors[3] = -200.0 / 60.0; // T_n+2
+					firstOrderDerivativeFactors[4] = 75.0 / 60.0; // T_n+1
+					firstOrderDerivativeFactors[5] = -12.0 / 60.0; // T_n
+					break;
+				default: throw new ArgumentException("Wrong BDF Order");
+			}
+
+			firstOrderDerivativeOfSolution.Clear();
+			for (int i = 1; i < bdfOrderInternal + 1; i++)
+			{
+				firstOrderDerivativeOfSolution.AddIntoThis(solutionOfPreviousStep[i - 1].Scale(firstOrderDerivativeFactors[i]));
+			}
+
+			//firstOrderDerivativeOfSolution.AddIntoThis(solver.LinearSystem.Solution.Scale(firstOrderDerivativeFactors[0]));
+			firstOrderDerivativeOfSolution.AddIntoThis(ChildAnalyzer.CurrentAnalysisResult.Scale(firstOrderDerivativeFactors[0]));
+
+			for (int jj = Math.Min(currentTimeStep, BDFOrder - 1); jj >= 1; jj--)
+			{
+				solutionOfPreviousStep[jj] = solutionOfPreviousStep[jj - 1].Copy();
+			}
+
+			solutionOfPreviousStep[0].CopyFrom(solution);
+			solution.CopyFrom(ChildAnalyzer.CurrentAnalysisResult);
+		}
+
+		public class Builder
+		{
+			private readonly double timeStep;
+			private readonly double totalTime;
+			private readonly IChildAnalyzer childAnalyzer;
+			private readonly IAlgebraicModel algebraicModel;
+			private readonly ITransientAnalysisProvider provider;
+			private readonly int bdfOrder, currentTimeStep;
+
+			public Builder(IAlgebraicModel algebraicModel, ITransientAnalysisProvider provider,
+				IChildAnalyzer childAnalyzer, double timeStep, double totalTime, int bdfOrder, int currentTimeStep = 0)
+			{
+				this.algebraicModel = algebraicModel;
+				this.provider = provider;
+				this.childAnalyzer = childAnalyzer;
+
+				this.currentTimeStep = currentTimeStep;
+				this.timeStep = timeStep;
+				this.totalTime = totalTime;
+				this.bdfOrder = bdfOrder;
+			}
+
+			public BDFDynamicAnalyzer Build()
+				=> new BDFDynamicAnalyzer(algebraicModel, provider, childAnalyzer, timeStep, totalTime, bdfOrder, currentTimeStep);
+		}
+	}
+}