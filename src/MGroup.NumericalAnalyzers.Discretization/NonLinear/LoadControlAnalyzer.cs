--- conflicted
+++ resolved
@@ -7,7 +7,7 @@
 using MGroup.MSolve.Solution.AlgebraicModel;
 using MGroup.NumericalAnalyzers.Logging;
 using MGroup.NumericalAnalyzers.NonLinear;
-using MGroup.LinearAlgebra;
+
 
 namespace MGroup.NumericalAnalyzers.Discretization.NonLinear
 {
@@ -56,15 +56,10 @@
 
 				double firstError = 0;
 				int iteration = 0;
-				AnalysisState.newmarkIncrementNumber = increment;
 				for (iteration = 0; iteration < maxIterationsPerIncrement; iteration++)
 				{
-<<<<<<< HEAD
-					AnalysisState.loadControlIteration = iteration;
-=======
 					analysisStatistics.NumIterationsRequired++;
 
->>>>>>> db94df58
 					if (iteration == maxIterationsPerIncrement - 1)
 					{
 						notConverged = true;
